<<<<<<< HEAD
/*
		FK - FunKey retro gaming console library
		Copyright (C) 2020-2021 Vincent Buso
		Copyright (C) 2020-2021 Michel Stempin

		This library is free software; you can redistribute it and/or
		modify it under the terms of the GNU Lesser General Public
		License as published by the Free Software Foundation; either
		version 2.1 of the License, or (at your option) any later version.

		This library is distributed in the hope that it will be useful,
		but WITHOUT ANY WARRANTY; without even the implied warranty of
		MERCHANTABILITY or FITNESS FOR A PARTICULAR PURPOSE.  See the GNU
		Lesser General Public License for more details.

		You should have received a copy of the GNU Lesser General Public
		License along with this library; if not, write to the Free Software
		Foundation, Inc., 51 Franklin St, Fifth Floor, Boston, MA  02110-1301  USA

		Vincent Buso
		vincent.buso@funkey-project.com
		Michel Stempin
		michel.stempin@funkey-project.com
*/

/**
 *  @file FK_menu.c
 *  This is the menu API for the FunKey retro gaming console library
 */
#include "menu.h"

#if defined(_WIN32)
struct Platform
{
	static FILE* platformPopen(const char* command, const char* type) { return nullptr; }
};
#else
struct Platform
{
	static FILE* platformPopen(const char* command, const char* type) { return popen(command, type); }
};
#endif

 /// -------------- DEFINES --------------

#define MIN(a,b) (((a)<(b))?(a):(b))
#define MAX(a,b) (((a)>(b))?(a):(b))

//#define MENU_DEBUG
#define MENU_ERROR

#ifdef MENU_DEBUG
#define MENU_DEBUG_PRINTF(...)   printf(__VA_ARGS__);
#else
#define MENU_DEBUG_PRINTF(...)
#endif //MENU_DEBUG

#ifdef MENU_ERROR
#define MENU_ERROR_PRINTF(...)   printf(__VA_ARGS__);
#else
#define MENU_ERROR_PRINTF(...)
#endif //MENU_ERROR

#define SCREEN_HORIZONTAL_SIZE      240 //RES_HW_SCREEN_HORIZONTAL
#define SCREEN_VERTICAL_SIZE        240 //RES_HW_SCREEN_VERTICAL

#define SCROLL_SPEED_PX             30
#define FPS_MENU                    60
#define ARROWS_PADDING              8

#define MENU_ZONE_WIDTH             SCREEN_HORIZONTAL_SIZE
#define MENU_ZONE_HEIGHT            SCREEN_VERTICAL_SIZE
#define MENU_BG_SQURE_WIDTH         180
#define MENU_BG_SQUREE_HEIGHT       140

#define MENU_FONT_NAME_TITLE        "/usr/games/menu_resources/OpenSans-Bold.ttf"
#define MENU_FONT_SIZE_TITLE        22
#define MENU_FONT_NAME_INFO         "/usr/games/menu_resources/OpenSans-Bold.ttf"
#define MENU_FONT_SIZE_INFO         16
#define MENU_FONT_NAME_SMALL_INFO   "/usr/games/menu_resources/OpenSans-Regular.ttf"
#define MENU_FONT_SIZE_SMALL_INFO   13
#define MENU_PNG_BG_PATH            "/usr/games/menu_resources/zone_bg.png"
#define MENU_PNG_ARROW_TOP_PATH     "/usr/games/menu_resources/arrow_top.png"
#define MENU_PNG_ARROW_BOTTOM_PATH  "/usr/games/menu_resources/arrow_bottom.png"

#define GRAY_MAIN_R                 85
#define GRAY_MAIN_G                 85
#define GRAY_MAIN_B                 85
#define WHITE_MAIN_R                236
#define WHITE_MAIN_G                236
#define WHITE_MAIN_B                236

#define MAX_SAVE_SLOTS              9

#define MAXPATHLEN                  512


/// -------------- STATIC VARIABLES --------------
static SDL_Surface* background_screen = NULL;
static int backup_key_repeat_delay = 0;
static int backup_key_repeat_interval = 0;
static TTF_Font* menu_title_font = NULL;
static TTF_Font* menu_info_font = NULL;
static TTF_Font* menu_small_info_font = NULL;
static SDL_Surface* img_arrow_top = NULL;
static SDL_Surface* img_arrow_bottom = NULL;
static SDL_Surface** menu_zone_surfaces = NULL;
static int* idx_menus = NULL;
static int nb_menu_zones = 0;
static int menuItem = 0;
static int stop_menu_loop = 0;

static SDL_Color text_color = { GRAY_MAIN_R, GRAY_MAIN_G, GRAY_MAIN_B };
static int padding_y_from_center_menu_zone = 18;
static uint16_t width_progress_bar = 100;
static uint16_t height_progress_bar = 20;

#ifdef HAS_MENU_VOLUME
static uint16_t x_volume_bar = 0;
static uint16_t y_volume_bar = 0;
static int volume_percentage = 0;
#endif
#ifdef HAS_MENU_BRIGHTNESS
static uint16_t x_brightness_bar = 0;
static uint16_t y_brightness_bar = 0;
static int brightness_percentage = 0;
#endif

#ifdef HAS_MENU_ASPECT_RATIO
#undef X
#define X(a, b) b,
static const char* aspect_ratio_name[] = { ASPECT_RATIOS };
static int aspect_ratio = ASPECT_RATIOS_TYPE_STRECHED;
static int aspect_ratio_factor_percent = 50;
static int aspect_ratio_factor_step = 10;
#endif

#ifdef HAS_MENU_THEME
static Configuration* config = NULL;
static int indexChooseLayout = 0;
#endif

#if defined(HAS_MENU_SAVE) || defined (HAS_MENU_LOAD)
static int savestate_slot = 0;
#endif

#ifdef HAS_MENU_USB
/// USB stuff
static int usb_data_connected = 0;
static int usb_sharing = 0;
#endif

#ifdef HAS_MENU_RO_RW
static int read_write = 0;
#endif

/// -------------- FUNCTIONS IMPLEMENTATION --------------

#if defined(HAS_MENU_VOLUME) || defined(HAS_MENU_BRIGHTNESS)
static void draw_progress_bar(SDL_Surface* surface, uint16_t x, uint16_t y, uint16_t width,
	uint16_t height, uint8_t percentage, uint16_t nb_bars)
{
	/// ------ Init Variables ------
	uint16_t line_width = 1; //px
	uint16_t padding_bars_ratio = 3;
	uint16_t nb_full_bars = 0;

	/// ------ Check values ------
	percentage = (percentage > 100) ? 100 : percentage;
	x = (x > (surface->w - 1)) ? (surface->w - 1) : x;
	y = (y > surface->h - 1) ? (surface->h - 1) : y;
	width = (width < line_width * 2 + 1) ? (line_width * 2 + 1) : width;
	width = (width > surface->w - x - 1) ? (surface->w - x - 1) : width;
	height = (height < line_width * 2 + 1) ? (line_width * 2 + 1) : height;
	height = (height > surface->h - y - 1) ? (surface->h - y - 1) : height;
	uint16_t nb_bars_max = (width * padding_bars_ratio / (line_width * 2 + 1) + 1) / (padding_bars_ratio + 1);
	nb_bars = (nb_bars > nb_bars_max) ? nb_bars_max : nb_bars;
	uint16_t bar_width = (width / nb_bars) * padding_bars_ratio / (padding_bars_ratio + 1) + 1;
	uint16_t bar_padding_x = bar_width / padding_bars_ratio;
	nb_full_bars = nb_bars * percentage / 100;

	/// ------ draw full bars ------
	for (int i = 0; i < nb_full_bars; ++i)
	{
		/// ---- draw one bar ----
		//MENU_DEBUG_PRINTF("Drawing filled bar %d\n", i);
		SDL_Rect rect = { x + i * (bar_width + bar_padding_x),
				y, bar_width, height };
		SDL_FillRect(surface, &rect, SDL_MapRGB(surface->format, GRAY_MAIN_R, GRAY_MAIN_G, GRAY_MAIN_B));
	}

	/// ------ draw full bars ------
	for (int i = 0; i < (nb_bars - nb_full_bars); ++i)
	{
		/// ---- draw one bar ----
		//MENU_DEBUG_PRINTF("Drawing empty bar %d\n", i);
		SDL_Rect rect = { x + i * (bar_width + bar_padding_x) + nb_full_bars * (bar_width + bar_padding_x),
				y, bar_width, height };
		SDL_FillRect(surface, &rect, SDL_MapRGB(surface->format, GRAY_MAIN_R, GRAY_MAIN_G, GRAY_MAIN_B));

		SDL_Rect rect2 = { x + i * (bar_width + bar_padding_x) + line_width + nb_full_bars * (bar_width + bar_padding_x),
				y + line_width, bar_width - line_width * 2, height - line_width * 2 };
		SDL_FillRect(surface, &rect2, SDL_MapRGB(surface->format, WHITE_MAIN_R, WHITE_MAIN_R, WHITE_MAIN_R));
	}


}
#endif

static void add_menu_zone(ENUM_MENU_TYPE menu_type)
{
	/// ------ Increase nb of menu zones -------
	nb_menu_zones++;

	/// ------ Realoc idx Menus array -------
	if (!idx_menus) {
		idx_menus = (int*)malloc(nb_menu_zones * sizeof(int));
		menu_zone_surfaces = (SDL_Surface**)malloc(nb_menu_zones * sizeof(SDL_Surface*));
	}
	else {
		int* temp = (int*)realloc(idx_menus, nb_menu_zones * sizeof(int));
		idx_menus = temp;
		menu_zone_surfaces = (SDL_Surface**)realloc(menu_zone_surfaces, nb_menu_zones * sizeof(SDL_Surface*));
	}
	idx_menus[nb_menu_zones - 1] = menu_type;

	/// ------ Reinit menu surface with height increased -------
	menu_zone_surfaces[nb_menu_zones - 1] = IMG_Load(MENU_PNG_BG_PATH);
	if (!menu_zone_surfaces[nb_menu_zones - 1]) {
		MENU_ERROR_PRINTF("ERROR IMG_Load: %s\n", IMG_GetError());
	}

	/// --------- Init Common Variables --------
	SDL_Surface* text_surface = NULL;
	SDL_Surface* surface = menu_zone_surfaces[nb_menu_zones - 1];
	SDL_Rect text_pos;

	/// --------- Add new zone ---------
	switch (menu_type) {
#ifdef HAS_MENU_VOLUME
	case MENU_TYPE_VOLUME:
		MENU_DEBUG_PRINTF("Init MENU_TYPE_VOLUME\n");
		/// ------ Text ------
		text_surface = TTF_RenderText_Blended(menu_title_font, "VOLUME", text_color);
		text_pos.x = (surface->w - MENU_ZONE_WIDTH) / 2 + (MENU_ZONE_WIDTH - text_surface->w) / 2;
		text_pos.y = surface->h - MENU_ZONE_HEIGHT / 2 - text_surface->h / 2 - padding_y_from_center_menu_zone;
		SDL_BlitSurface(text_surface, NULL, surface, &text_pos);

		x_volume_bar = (surface->w - MENU_ZONE_WIDTH) / 2 + (MENU_ZONE_WIDTH - width_progress_bar) / 2;
		y_volume_bar = surface->h - MENU_ZONE_HEIGHT / 2 - height_progress_bar / 2 + padding_y_from_center_menu_zone;
		draw_progress_bar(surface, x_volume_bar, y_volume_bar,
			width_progress_bar, height_progress_bar, 0, 100 / STEP_CHANGE_VOLUME);
		break;
#endif
#ifdef HAS_MENU_BRIGHTNESS
	case MENU_TYPE_BRIGHTNESS:
		MENU_DEBUG_PRINTF("Init MENU_TYPE_BRIGHTNESS\n");
		/// ------ Text ------
		text_surface = TTF_RenderText_Blended(menu_title_font, "BRIGHTNESS", text_color);
		text_pos.x = (surface->w - MENU_ZONE_WIDTH) / 2 + (MENU_ZONE_WIDTH - text_surface->w) / 2;
		text_pos.y = surface->h - MENU_ZONE_HEIGHT / 2 - text_surface->h / 2 - padding_y_from_center_menu_zone;
		SDL_BlitSurface(text_surface, NULL, surface, &text_pos);

		x_brightness_bar = (surface->w - MENU_ZONE_WIDTH) / 2 + (MENU_ZONE_WIDTH - width_progress_bar) / 2;
		y_brightness_bar = surface->h - MENU_ZONE_HEIGHT / 2 - height_progress_bar / 2 + padding_y_from_center_menu_zone;
		draw_progress_bar(surface, x_brightness_bar, y_brightness_bar,
			width_progress_bar, height_progress_bar, 0, 100 / STEP_CHANGE_BRIGHTNESS);
		break;
#endif
#ifdef HAS_MENU_SAVE
	case MENU_TYPE_SAVE:
		MENU_DEBUG_PRINTF("Init MENU_TYPE_SAVE\n");
		/// ------ Text ------
		text_surface = TTF_RenderText_Blended(menu_title_font, "SAVE", text_color);
		text_pos.x = (surface->w - MENU_ZONE_WIDTH) / 2 + (MENU_ZONE_WIDTH - text_surface->w) / 2;
		text_pos.y = surface->h - MENU_ZONE_HEIGHT / 2 - text_surface->h / 2 - padding_y_from_center_menu_zone * 2;
		SDL_BlitSurface(text_surface, NULL, surface, &text_pos);
		break;
#endif
#ifdef HAS_MENU_LOAD
	case MENU_TYPE_LOAD:
		MENU_DEBUG_PRINTF("Init MENU_TYPE_LOAD\n");
		/// ------ Text ------
		text_surface = TTF_RenderText_Blended(menu_title_font, "LOAD", text_color);
		text_pos.x = (surface->w - MENU_ZONE_WIDTH) / 2 + (MENU_ZONE_WIDTH - text_surface->w) / 2;
		text_pos.y = surface->h - MENU_ZONE_HEIGHT / 2 - text_surface->h / 2 - padding_y_from_center_menu_zone * 2;
		SDL_BlitSurface(text_surface, NULL, surface, &text_pos);
		break;
#endif
#ifdef HAS_MENU_ASPECT_RATIO
	case MENU_TYPE_ASPECT_RATIO:
		MENU_DEBUG_PRINTF("Init MENU_TYPE_ASPECT_RATIO\n");
		/// ------ Text ------
		text_surface = TTF_RenderText_Blended(menu_title_font, "ASPECT RATIO", text_color);
		text_pos.x = (surface->w - MENU_ZONE_WIDTH) / 2 + (MENU_ZONE_WIDTH - text_surface->w) / 2;
		text_pos.y = surface->h - MENU_ZONE_HEIGHT / 2 - text_surface->h / 2 - padding_y_from_center_menu_zone;
		SDL_BlitSurface(text_surface, NULL, surface, &text_pos);
		break;
#endif
#ifdef HAS_MENU_USB
	case MENU_TYPE_USB:
		MENU_DEBUG_PRINTF("Init MENU_TYPE_USB\n");
		/// ------ Text ------
		text_surface = TTF_RenderText_Blended(menu_title_font, "USB", text_color);
		text_pos.x = (surface->w - MENU_ZONE_WIDTH) / 2 + (MENU_ZONE_WIDTH - text_surface->w) / 2;
		text_pos.y = surface->h - MENU_ZONE_HEIGHT / 2 - text_surface->h / 2;
		SDL_BlitSurface(text_surface, NULL, surface, &text_pos);
		break;
#endif
#ifdef HAS_MENU_THEME
	case MENU_TYPE_THEME:
		MENU_DEBUG_PRINTF("Init MENU_TYPE_THEME\n");
		/// ------ Text ------
		text_surface = TTF_RenderText_Blended(menu_title_font, "SET THEME", text_color);
		text_pos.x = (surface->w - MENU_ZONE_WIDTH) / 2 + (MENU_ZONE_WIDTH - text_surface->w) / 2;
		text_pos.y = surface->h - MENU_ZONE_HEIGHT / 2 - text_surface->h / 2 - padding_y_from_center_menu_zone * 2;
		SDL_BlitSurface(text_surface, NULL, surface, &text_pos);
		break;
#endif
#ifdef HAS_MENU_LAUNCHER
	case MENU_TYPE_LAUNCHER:
		MENU_DEBUG_PRINTF("Init MENU_TYPE_LAUNCHER\n");
		/// ------ Text ------
		text_surface = TTF_RenderText_Blended(menu_title_font, "SET LAUNCHER", text_color);
		text_pos.x = (surface->w - MENU_ZONE_WIDTH) / 2 + (MENU_ZONE_WIDTH - text_surface->w) / 2;
		text_pos.y = surface->h - MENU_ZONE_HEIGHT / 2 - text_surface->h / 2 - padding_y_from_center_menu_zone * 2;
		SDL_BlitSurface(text_surface, NULL, surface, &text_pos);
		/// ------ Text ------
		text_surface = TTF_RenderText_Blended(menu_title_font, "GMENU2X", text_color);
		text_pos.x = (surface->w - MENU_ZONE_WIDTH) / 2 + (MENU_ZONE_WIDTH - text_surface->w) / 2;
		text_pos.y = surface->h - MENU_ZONE_HEIGHT / 2 - text_surface->h / 2;
		SDL_BlitSurface(text_surface, NULL, surface, &text_pos);
		break;
#endif
#ifdef HAS_MENU_RO_RW
	case MENU_TYPE_RO_RW:
		MENU_DEBUG_PRINTF("Init MENU_TYPE_RO_RW\n");
		/// ------ Text ------
		text_surface = TTF_RenderText_Blended(menu_title_font, "SET SYSTEM:", text_color);
		text_pos.x = (surface->w - MENU_ZONE_WIDTH) / 2 + (MENU_ZONE_WIDTH - text_surface->w) / 2;
		text_pos.y = surface->h - MENU_ZONE_HEIGHT / 2 - text_surface->h / 2 - padding_y_from_center_menu_zone * 2;
		SDL_BlitSurface(text_surface, NULL, surface, &text_pos);
		break;
#endif
#ifdef HAS_MENU_EXIT
	case MENU_TYPE_EXIT:
		MENU_DEBUG_PRINTF("Init MENU_TYPE_EXIT\n");
		/// ------ Text ------
		text_surface = TTF_RenderText_Blended(menu_title_font, "EXIT APP", text_color);
		text_pos.x = (surface->w - MENU_ZONE_WIDTH) / 2 + (MENU_ZONE_WIDTH - text_surface->w) / 2;
		text_pos.y = surface->h - MENU_ZONE_HEIGHT / 2 - text_surface->h / 2;
		SDL_BlitSurface(text_surface, NULL, surface, &text_pos);
		break;
#endif
#ifdef HAS_MENU_POWERDOWN
	case MENU_TYPE_POWERDOWN:
		MENU_DEBUG_PRINTF("Init MENU_TYPE_POWERDOWN\n");
		/// ------ Text ------
		text_surface = TTF_RenderText_Blended(menu_title_font, "POWERDOWN", text_color);
		text_pos.x = (surface->w - MENU_ZONE_WIDTH) / 2 + (MENU_ZONE_WIDTH - text_surface->w) / 2;
		text_pos.y = surface->h - MENU_ZONE_HEIGHT / 2 - text_surface->h / 2;
		SDL_BlitSurface(text_surface, NULL, surface, &text_pos);
		break;
#endif
	default:
		MENU_DEBUG_PRINTF("Warning - In add_menu_zone, unknown MENU_TYPE: %d\n", menu_type);
		break;
	}

	/// ------ Free Surfaces -------
	SDL_FreeSurface(text_surface);
}

static void init_menu_zones(void)
{
#ifdef HAS_MENU_VOLUME
	add_menu_zone(MENU_TYPE_VOLUME);
#endif
#ifdef HAS_MENU_BRIGHTNESS
	add_menu_zone(MENU_TYPE_BRIGHTNESS);
#endif
#ifdef HAS_MENU_SAVE
	add_menu_zone(MENU_TYPE_SAVE);
#endif
#ifdef HAS_MENU_LOAD
	add_menu_zone(MENU_TYPE_LOAD);
#endif
#ifdef HAS_MENU_ASPECT_RATIO
	add_menu_zone(MENU_TYPE_ASPECT_RATIO);
#endif
#ifdef HAS_MENU_RO_RW
	add_menu_zone(MENU_TYPE_RO_RW);
#endif
#ifdef HAS_MENU_EXIT
	add_menu_zone(MENU_TYPE_EXIT);
#endif
#ifdef HAS_MENU_USB
	add_menu_zone(MENU_TYPE_USB);
#endif
#ifdef HAS_MENU_THEME
	add_menu_zone(MENU_TYPE_THEME);
#endif
#ifdef HAS_MENU_LAUNCHER
	add_menu_zone(MENU_TYPE_LAUNCHER);
#endif
#ifdef HAS_MENU_POWERDOWN
	add_menu_zone(MENU_TYPE_POWERDOWN);
#endif
}


#ifdef HAS_MENU_THEME
void FK_InitMenu(Configuration& c)
#else
void FK_InitMenu(void)
#endif
{
	MENU_DEBUG_PRINTF("Init Menu\n");
	/// ----- Loading the fonts -----
	menu_title_font = TTF_OpenFont(MENU_FONT_NAME_TITLE, MENU_FONT_SIZE_TITLE);
	if (!menu_title_font) {
		MENU_ERROR_PRINTF("ERROR in init_menu_SDL: Could not open menu font %s, %s\n", MENU_FONT_NAME_TITLE, SDL_GetError());
	}
	menu_info_font = TTF_OpenFont(MENU_FONT_NAME_INFO, MENU_FONT_SIZE_INFO);
	if (!menu_info_font) {
		MENU_ERROR_PRINTF("ERROR in init_menu_SDL: Could not open menu font %s, %s\n", MENU_FONT_NAME_INFO, SDL_GetError());
	}
	menu_small_info_font = TTF_OpenFont(MENU_FONT_NAME_SMALL_INFO, MENU_FONT_SIZE_SMALL_INFO);
	if (!menu_small_info_font) {
		MENU_ERROR_PRINTF("ERROR in init_menu_SDL: Could not open menu font %s, %s\n", MENU_FONT_NAME_SMALL_INFO, SDL_GetError());
	}

	/// ------ Load arrows imgs -------
	img_arrow_top = IMG_Load(MENU_PNG_ARROW_TOP_PATH);
	if (!img_arrow_top) {
		MENU_ERROR_PRINTF("ERROR IMG_Load: %s\n", IMG_GetError());
	}
	img_arrow_bottom = IMG_Load(MENU_PNG_ARROW_BOTTOM_PATH);
	if (!img_arrow_bottom) {
		MENU_ERROR_PRINTF("ERROR IMG_Load: %s\n", IMG_GetError());
	}

#ifdef HAS_MENU_THEME
	/// ------ Save config pointer ------
	config = &c;
#endif
#ifdef HAS_MENU_RO_RW
	/// ----- Shell cmd ----
	if (system(SHELL_CMD_RO) < 0) {
		MENU_ERROR_PRINTF("Failed to run command %s\n", SHELL_CMD_RO);
	}
#endif

	/// ------ Init menu zones ------
	init_menu_zones();

	return;
}


void FK_EndMenu(void)
{
	MENU_DEBUG_PRINTF("End Menu \n");
	/// ------ Close font -------
	TTF_CloseFont(menu_title_font);
	TTF_CloseFont(menu_info_font);
	TTF_CloseFont(menu_small_info_font);

	/// ------ Free Surfaces -------
	for (int i = 0; i < nb_menu_zones; i++) {
		if (menu_zone_surfaces[i] != NULL) {
			SDL_FreeSurface(menu_zone_surfaces[i]);
		}
	}
	SDL_FreeSurface(img_arrow_top);
	SDL_FreeSurface(img_arrow_bottom);

	/// ------ Free Menu memory and reset vars -----
	if (idx_menus) {
		free(idx_menus);
	}
	idx_menus = NULL;
	nb_menu_zones = 0;

#ifdef HAS_MENU_RO_RW
	/// ----- Shell cmd ----
	if (system(SHELL_CMD_RO) < 0) {
		MENU_ERROR_PRINTF("Failed to run command %s\n", SHELL_CMD_RO);
	}
#endif

	return;
}

void FK_StopMenu(void)
{
	stop_menu_loop = 1;
}


static void init_menu_system_values(void)
{
#if defined(HAS_MENU_VOLUME) || defined(HAS_MENU_BRIGHTNESS) || defined(HAS_MENU_USB) || defined(HAS_MENU_RO_RW)
	FILE* fp;
	char res[100];
#endif

#ifdef HAS_MENU_VOLUME
	/// ------- Get system volume percentage --------
	fp = Platform::platformPopen(SHELL_CMD_VOLUME_GET, "r");
	if (fp == NULL) {
		MENU_ERROR_PRINTF("Failed to run command %s\n", SHELL_CMD_VOLUME_GET);
		volume_percentage = 50; ///wrong value: setting default to 50
	}
	else {
		fgets(res, sizeof(res) - 1, fp);

		/// Check if Volume is a number (at least the first char)
		if (res[0] < '0' || res[0] > '9') {
			MENU_ERROR_PRINTF("Wrong return value: %s for volume cmd: %s\n", res, SHELL_CMD_VOLUME_GET);
			volume_percentage = 50; ///wrong value: setting default to 50
		}
		else {
			volume_percentage = atoi(res);
			MENU_DEBUG_PRINTF("System volume = %d%%\n", volume_percentage);
		}
	}
#endif
#ifdef HAS_MENU_BRIGHTNESS
	/// ------- Get system brightness percentage -------
	fp = Platform::platformPopen(SHELL_CMD_BRIGHTNESS_GET, "r");
	if (fp == NULL) {
		MENU_ERROR_PRINTF("Failed to run command %s\n", SHELL_CMD_BRIGHTNESS_GET);
		brightness_percentage = 50; ///wrong value: setting default to 50
	}
	else {
		fgets(res, sizeof(res) - 1, fp);

		/// Check if brightness is a number (at least the first char)
		if (res[0] < '0' || res[0] > '9') {
			MENU_ERROR_PRINTF("Wrong return value: %s for volume cmd: %s\n", res, SHELL_CMD_BRIGHTNESS_GET);
			brightness_percentage = 50; ///wrong value: setting default to 50
		}
		else {
			brightness_percentage = atoi(res);
			MENU_DEBUG_PRINTF("System brightness = %d%%\n", brightness_percentage);
		}
	}
#endif
#ifdef HAS_MENU_USB
	/// ------- Get USB Value -------
	usb_data_connected = Utils::executeRawPath(SHELL_CMD_USB_DATA_CONNECTED);
	usb_sharing = Utils::executeRawPath(SHELL_CMD_USB_CHECK_IS_SHARING);

	/** Sanity check if usb not connected */
	if (!usb_data_connected) {
		usb_sharing = 0;

		if (idx_menus[menuItem] == MENU_TYPE_USB) {
			menuItem = 0;
		}
	}

	/** Sanity check if currently in USB sharing (should not happen) */
	if (usb_sharing) {

		/// Force USB menu to launch
		for (int cur_idx = 0; cur_idx < nb_menu_zones; cur_idx++) {
			if (idx_menus[cur_idx] == MENU_TYPE_USB) {
				menuItem = cur_idx;
				printf("USB mounted, setting menu item to %d\n", menuItem);
				break;
			}
		}
	}
#endif
}

static void menu_screen_refresh(SDL_Surface* screen, int menuItem, int prevItem, int scroll, uint8_t menu_confirmation, uint8_t menu_action)
{
	/// --------- Vars ---------
#ifdef HAS_MENU_USB
	int print_arrows = (scroll || usb_sharing) ? 0 : 1;
#else
	int print_arrows = 1;
#endif

	/// --------- Clear HW screen ----------
	if (SDL_BlitSurface(background_screen, NULL, screen, NULL)) {
		MENU_ERROR_PRINTF("ERROR Could not Clear screen: %s\n", SDL_GetError());
	}

	/// --------- Setup Blit Window ----------
	SDL_Rect menu_blit_window;
	menu_blit_window.x = 0;
	menu_blit_window.w = SCREEN_HORIZONTAL_SIZE;

	/// --------- Blit prev menu Zone going away ----------
	menu_blit_window.y = scroll;
	menu_blit_window.h = SCREEN_VERTICAL_SIZE;
	if (SDL_BlitSurface(menu_zone_surfaces[prevItem], &menu_blit_window, screen, NULL)) {
		MENU_ERROR_PRINTF("ERROR Could not Blit surface on screen: %s\n", SDL_GetError());
	}

	/// --------- Blit new menu Zone going in (only during animations) ----------
	if (scroll > 0) {
		menu_blit_window.y = SCREEN_VERTICAL_SIZE - scroll;
		menu_blit_window.h = SCREEN_VERTICAL_SIZE;
		if (SDL_BlitSurface(menu_zone_surfaces[menuItem], NULL, screen, &menu_blit_window)) {
			MENU_ERROR_PRINTF("ERROR Could not Blit surface on screen: %s\n", SDL_GetError());
		}
	}
	else if (scroll < 0) {
		menu_blit_window.y = SCREEN_VERTICAL_SIZE + scroll;
		menu_blit_window.h = SCREEN_VERTICAL_SIZE;
		if (SDL_BlitSurface(menu_zone_surfaces[menuItem], &menu_blit_window, screen, NULL)) {
			MENU_ERROR_PRINTF("ERROR Could not Blit surface on screen: %s\n", SDL_GetError());
		}
	}
	/// --------- No Scroll ? Blitting menu-specific info
	else {
		SDL_Surface* text_surface = NULL;
		char text_tmp[100];
		SDL_Rect text_pos;
#ifdef HAS_MENU_THEME
		char* curLayoutName;
		bool dots = false;
		int max_chars = 15;
#endif

		switch (idx_menus[menuItem]) {
#ifdef HAS_MENU_VOLUME
		case MENU_TYPE_VOLUME:
			draw_progress_bar(screen, x_volume_bar, y_volume_bar,
				width_progress_bar, height_progress_bar, volume_percentage, 100 / STEP_CHANGE_VOLUME);
			break;
#endif
#ifdef HAS_MENU_BRIGHTNESS
		case MENU_TYPE_BRIGHTNESS:
			draw_progress_bar(screen, x_volume_bar, y_volume_bar,
				width_progress_bar, height_progress_bar, brightness_percentage, 100 / STEP_CHANGE_BRIGHTNESS);
			break;
#endif
#ifdef HAS_MENU_SAVE
		case MENU_TYPE_SAVE:
			/// ---- Write slot -----
			sprintf(text_tmp, "IN SLOT   < %d >", savestate_slot + 1);
			text_surface = TTF_RenderText_Blended(menu_info_font, text_tmp, text_color);
			text_pos.x = (screen->w - MENU_ZONE_WIDTH) / 2 + (MENU_ZONE_WIDTH - text_surface->w) / 2;
			text_pos.y = screen->h - MENU_ZONE_HEIGHT / 2 - text_surface->h / 2;
			SDL_BlitSurface(text_surface, NULL, screen, &text_pos);

			if (menu_action) {
				sprintf(text_tmp, "Saving...");
				text_surface = TTF_RenderText_Blended(menu_info_font, text_tmp, text_color);
			}
			else {
				if (menu_confirmation) {
					sprintf(text_tmp, "Are you sure?");
					text_surface = TTF_RenderText_Blended(menu_info_font, text_tmp, text_color);
				}
				else {
					/// ---- Write current Save state ----
				}
			}
			text_pos.x = (screen->w - MENU_ZONE_WIDTH) / 2 + (MENU_ZONE_WIDTH - text_surface->w) / 2;
			text_pos.y = screen->h - MENU_ZONE_HEIGHT / 2 - text_surface->h / 2 + 2 * padding_y_from_center_menu_zone;
			SDL_BlitSurface(text_surface, NULL, screen, &text_pos);
			break;
#endif
#ifdef HAS_MENU_LOAD
		case MENU_TYPE_LOAD:
			/// ---- Write slot -----
			sprintf(text_tmp, "FROM SLOT   < %d >", savestate_slot + 1);
			text_surface = TTF_RenderText_Blended(menu_info_font, text_tmp, text_color);
			text_pos.x = (screen->w - MENU_ZONE_WIDTH) / 2 + (MENU_ZONE_WIDTH - text_surface->w) / 2;
			text_pos.y = screen->h - MENU_ZONE_HEIGHT / 2 - text_surface->h / 2;
			SDL_BlitSurface(text_surface, NULL, screen, &text_pos);

			if (menu_action) {
				sprintf(text_tmp, "Loading...");
				text_surface = TTF_RenderText_Blended(menu_info_font, text_tmp, text_color);
			}
			else {
				if (menu_confirmation) {
					sprintf(text_tmp, "Are you sure?");
					text_surface = TTF_RenderText_Blended(menu_info_font, text_tmp, text_color);
				}
				else {
					/// ---- Write current Load state ----
				}
			}
			text_pos.x = (screen->w - MENU_ZONE_WIDTH) / 2 + (MENU_ZONE_WIDTH - text_surface->w) / 2;
			text_pos.y = screen->h - MENU_ZONE_HEIGHT / 2 - text_surface->h / 2 + 2 * padding_y_from_center_menu_zone;
			SDL_BlitSurface(text_surface, NULL, screen, &text_pos);
			break;
#endif
#ifdef HAS_MENU_ASPECT_RATIO
		case MENU_TYPE_ASPECT_RATIO:
			sprintf(text_tmp, "<   %s   >", aspect_ratio_name[aspect_ratio]);
			text_surface = TTF_RenderText_Blended(menu_info_font, text_tmp, text_color);
			text_pos.x = (screen->w - MENU_ZONE_WIDTH) / 2 + (MENU_ZONE_WIDTH - text_surface->w) / 2;
			text_pos.y = screen->h - MENU_ZONE_HEIGHT / 2 - text_surface->h / 2 + padding_y_from_center_menu_zone;
			SDL_BlitSurface(text_surface, NULL, screen, &text_pos);
			break;
#endif
#ifdef HAS_MENU_USB
		case MENU_TYPE_USB:
			/// ---- Write slot -----
			sprintf(text_tmp, "%s USB", usb_sharing ? "EJECT" : "MOUNT");
			text_surface = TTF_RenderText_Blended(menu_title_font, text_tmp, text_color);
			text_pos.x = (screen->w - MENU_ZONE_WIDTH) / 2 + (MENU_ZONE_WIDTH - text_surface->w) / 2;
			text_pos.y = screen->h - MENU_ZONE_HEIGHT / 2 - text_surface->h / 2;
			SDL_BlitSurface(text_surface, NULL, screen, &text_pos);

			if (menu_action) {
				sprintf(text_tmp, "in progress ...");
				text_surface = TTF_RenderText_Blended(menu_info_font, text_tmp, text_color);
				text_pos.x = (screen->w - MENU_ZONE_WIDTH) / 2 + (MENU_ZONE_WIDTH - text_surface->w) / 2;
				text_pos.y = screen->h - MENU_ZONE_HEIGHT / 2 - text_surface->h / 2 + 2 * padding_y_from_center_menu_zone;
				SDL_BlitSurface(text_surface, NULL, screen, &text_pos);
			}
			else if (menu_confirmation) {
				sprintf(text_tmp, "Are you sure?");
				text_surface = TTF_RenderText_Blended(menu_info_font, text_tmp, text_color);
				text_pos.x = (screen->w - MENU_ZONE_WIDTH) / 2 + (MENU_ZONE_WIDTH - text_surface->w) / 2;
				text_pos.y = screen->h - MENU_ZONE_HEIGHT / 2 - text_surface->h / 2 + 2 * padding_y_from_center_menu_zone;
				SDL_BlitSurface(text_surface, NULL, screen, &text_pos);
			}
			else {
				///Nothing
			}
			break;
#endif
#ifdef HAS_MENU_THEME
		case MENU_TYPE_THEME:
			/// ---- Write current chosen theme -----
			curLayoutName = (char*)Utils::getFileName(config->layouts_.at(indexChooseLayout)).c_str();

			// no more than max_chars chars in name to fit screen
			if (strlen(curLayoutName) > max_chars) {
				curLayoutName[max_chars - 2] = 0;
				dots = true;
			}
			sprintf(text_tmp, "< %s%s >", curLayoutName, dots ? "..." : "");

			text_surface = TTF_RenderText_Blended(menu_info_font, text_tmp, text_color);
			text_pos.x = (screen->w - MENU_ZONE_WIDTH) / 2 + (MENU_ZONE_WIDTH - text_surface->w) / 2;
			text_pos.y = screen->h - MENU_ZONE_HEIGHT / 2 - text_surface->h / 2;
			SDL_BlitSurface(text_surface, NULL, screen, &text_pos);

			if (menu_action) {
				sprintf(text_tmp, "In progress...");
				text_surface = TTF_RenderText_Blended(menu_info_font, text_tmp, text_color);
				text_pos.x = (screen->w - MENU_ZONE_WIDTH) / 2 + (MENU_ZONE_WIDTH - text_surface->w) / 2;
				text_pos.y = screen->h - MENU_ZONE_HEIGHT / 2 - text_surface->h / 2 + 2 * padding_y_from_center_menu_zone;
				SDL_BlitSurface(text_surface, NULL, screen, &text_pos);
			}
			else if (menu_confirmation) {
				sprintf(text_tmp, "Are you sure?");
				text_surface = TTF_RenderText_Blended(menu_info_font, text_tmp, text_color);
				text_pos.x = (screen->w - MENU_ZONE_WIDTH) / 2 + (MENU_ZONE_WIDTH - text_surface->w) / 2;
				text_pos.y = screen->h - MENU_ZONE_HEIGHT / 2 - text_surface->h / 2 + 2 * padding_y_from_center_menu_zone;
				SDL_BlitSurface(text_surface, NULL, screen, &text_pos);
			}
			break;
#endif
#ifdef HAS_MENU_LAUNCHER
		case MENU_TYPE_LAUNCHER:
			if (menu_action) {
				sprintf(text_tmp, "In progress...");
				text_surface = TTF_RenderText_Blended(menu_info_font, text_tmp, text_color);
				text_pos.x = (screen->w - MENU_ZONE_WIDTH) / 2 + (MENU_ZONE_WIDTH - text_surface->w) / 2;
				text_pos.y = screen->h - MENU_ZONE_HEIGHT / 2 - text_surface->h / 2 + 2 * padding_y_from_center_menu_zone;
				SDL_BlitSurface(text_surface, NULL, screen, &text_pos);
			}
			else if (menu_confirmation) {
				sprintf(text_tmp, "Are you sure?");
				text_surface = TTF_RenderText_Blended(menu_info_font, text_tmp, text_color);
				text_pos.x = (screen->w - MENU_ZONE_WIDTH) / 2 + (MENU_ZONE_WIDTH - text_surface->w) / 2;
				text_pos.y = screen->h - MENU_ZONE_HEIGHT / 2 - text_surface->h / 2 + 2 * padding_y_from_center_menu_zone;
				SDL_BlitSurface(text_surface, NULL, screen, &text_pos);
			}
			break;
#endif
#ifdef HAS_MENU_EXIT
		case MENU_TYPE_EXIT:
#endif
#ifdef HAS_MENU_POWERDOWN
		case MENU_TYPE_POWERDOWN:
#endif
#if defined(HAS_MENU_EXIT) || defined(HAS_MENU_POWERDOWN)
			if (menu_action) {
				sprintf(text_tmp, "Shutting down...");
				text_surface = TTF_RenderText_Blended(menu_info_font, text_tmp, text_color);
				text_pos.x = (screen->w - MENU_ZONE_WIDTH) / 2 + (MENU_ZONE_WIDTH - text_surface->w) / 2;
				text_pos.y = screen->h - MENU_ZONE_HEIGHT / 2 - text_surface->h / 2 + 2 * padding_y_from_center_menu_zone;
				SDL_BlitSurface(text_surface, NULL, screen, &text_pos);
			}
			else {
				if (menu_confirmation) {
					sprintf(text_tmp, "Are you sure?");
					text_surface = TTF_RenderText_Blended(menu_info_font, text_tmp, text_color);
					text_pos.x = (screen->w - MENU_ZONE_WIDTH) / 2 + (MENU_ZONE_WIDTH - text_surface->w) / 2;
					text_pos.y = screen->h - MENU_ZONE_HEIGHT / 2 - text_surface->h / 2 + 2 * padding_y_from_center_menu_zone;
					SDL_BlitSurface(text_surface, NULL, screen, &text_pos);
				}
			}
			break;
#endif
#ifdef HAS_MENU_RO_RW
		case MENU_TYPE_RO_RW:
			sprintf(text_tmp, "%s", read_write ? "READ-ONLY" : "READ-WRITE");
			text_surface = TTF_RenderText_Blended(menu_title_font, text_tmp, text_color);
			text_pos.x = (screen->w - MENU_ZONE_WIDTH) / 2 + (MENU_ZONE_WIDTH - text_surface->w) / 2;
			text_pos.y = screen->h - MENU_ZONE_HEIGHT / 2 - text_surface->h / 2;
			SDL_BlitSurface(text_surface, NULL, screen, &text_pos);

			if (menu_action) {
				sprintf(text_tmp, "in progress ...");
				text_surface = TTF_RenderText_Blended(menu_info_font, text_tmp, text_color);
				text_pos.x = (screen->w - MENU_ZONE_WIDTH) / 2 + (MENU_ZONE_WIDTH - text_surface->w) / 2;
				text_pos.y = screen->h - MENU_ZONE_HEIGHT / 2 - text_surface->h / 2 + 2 * padding_y_from_center_menu_zone;
				SDL_BlitSurface(text_surface, NULL, screen, &text_pos);
			}
			else if (menu_confirmation) {
				sprintf(text_tmp, "Are you sure?");
				text_surface = TTF_RenderText_Blended(menu_info_font, text_tmp, text_color);
				text_pos.x = (screen->w - MENU_ZONE_WIDTH) / 2 + (MENU_ZONE_WIDTH - text_surface->w) / 2;
				text_pos.y = screen->h - MENU_ZONE_HEIGHT / 2 - text_surface->h / 2 + 2 * padding_y_from_center_menu_zone;
				SDL_BlitSurface(text_surface, NULL, screen, &text_pos);
			}
			else {
				///Nothing
			}
			break;
#endif
		default:
			break;
		}

		/// ------ Free Surfaces -------
		if (text_surface)
			SDL_FreeSurface(text_surface);
	}

	/// --------- Print arrows --------
	if (print_arrows) {
		/// Top arrow
		SDL_Rect pos_arrow_top;
		pos_arrow_top.x = (screen->w - img_arrow_top->w) / 2;
		pos_arrow_top.y = (screen->h - MENU_BG_SQUREE_HEIGHT) / 4 - img_arrow_top->h / 2;
		SDL_BlitSurface(img_arrow_top, NULL, screen, &pos_arrow_top);

		/// Bottom arrow
		SDL_Rect pos_arrow_bottom;
		pos_arrow_bottom.x = (screen->w - img_arrow_bottom->w) / 2;
		pos_arrow_bottom.y = screen->h -
			(screen->h - MENU_BG_SQUREE_HEIGHT) / 4 - img_arrow_bottom->h / 2;
		SDL_BlitSurface(img_arrow_bottom, NULL, screen, &pos_arrow_bottom);
	}

	/// --------- Flip Screen ----------
	SDL_Flip(screen);
}


int FK_RunMenu(SDL_Surface* screen)
{
	MENU_DEBUG_PRINTF("Run Menu\n");

	SDL_Event event;
	uint32_t prev_ms = SDL_GetTicks();
	uint32_t cur_ms = SDL_GetTicks();
	int scroll = 0;
	int start_scroll = 0;
	uint8_t screen_refresh = 1;
	char shell_cmd[100];
	FILE* fp;
	uint8_t menu_confirmation = 0;
	stop_menu_loop = 0;
#ifdef HAS_MENU_THEME
	indexChooseLayout = config->currentLayoutIdx_;
#endif
	int returnCode = MENU_RETURN_OK;

	/// ------ Get System values -------
	init_menu_system_values();
	int prevItem = menuItem;

	/// Save prev key repeat params and set new Key repeat
	SDL_GetKeyRepeat(&backup_key_repeat_delay, &backup_key_repeat_interval);
	if (SDL_EnableKeyRepeat(SDL_DEFAULT_REPEAT_DELAY, SDL_DEFAULT_REPEAT_INTERVAL)) {
		MENU_ERROR_PRINTF("ERROR with SDL_EnableKeyRepeat: %s\n", SDL_GetError());
	}

#if defined(HAS_MENU_SAVE) || defined(HAS_MENU_LOAD)
	/// Get save slot from game
	savestate_slot = (savestate_slot % MAX_SAVE_SLOTS); // security
#endif

	/// ------ Backup currently displayed app screen -------
	background_screen = SDL_CreateRGBSurface(SDL_SWSURFACE,
		screen->w, screen->h, 32, 0, 0, 0, 0);
	if (background_screen == NULL) {
		MENU_ERROR_PRINTF("ERROR Could not create background_screen: %s\n", SDL_GetError());
		return MENU_RETURN_ERROR;
	}
	if (SDL_BlitSurface(screen, NULL, background_screen, NULL)) {
		MENU_ERROR_PRINTF("ERROR Could not copy screen: %s\n", SDL_GetError());
	}

	/// -------- Main loop ---------
	while (!stop_menu_loop)
	{
		/// -------- Handle Keyboard Events ---------
		if (!scroll) {
			while (SDL_PollEvent(&event))
				switch (event.type)
				{
				case SDL_QUIT:
					stop_menu_loop = 1;
					returnCode = MENU_RETURN_EXIT;
					break;
				case SDL_KEYDOWN:
					switch (event.key.keysym.sym)
					{
					case SDLK_b:
						if (menu_confirmation) {
							/// ------ Reset menu confirmation ------
							menu_confirmation = 0;
							/// ------ Refresh screen ------
							screen_refresh = 1;
						}
						/*else{
							stop_menu_loop = 1;
						}*/
						break;

					case SDLK_q:
					case SDLK_ESCAPE:
						/// ------ Check if no action ------
#ifdef HAS_MENU_USB
						if (usb_sharing) {
							break;
						}
#endif
						stop_menu_loop = 1;
						break;

					case SDLK_d:
					case SDLK_DOWN:
						MENU_DEBUG_PRINTF("DOWN\n");
						/// ------ Check if no action ------
#ifdef HAS_MENU_USB
						if (usb_sharing) {
							break;
						}
#endif
						/// ------ Start scrolling to new menu -------
						menuItem++;
						if (menuItem >= nb_menu_zones) menuItem = 0;

#ifdef HAS_MENU_USB
						/// Skip if usb menu if usb not connected
						if (idx_menus[menuItem] == MENU_TYPE_USB && !usb_data_connected) {
							menuItem++;
							if (menuItem >= nb_menu_zones) menuItem = 0;
						}
#endif
						start_scroll = 1;

						/// ------ Reset menu confirmation ------
						menu_confirmation = 0;

						/// ------ Refresh screen ------
						screen_refresh = 1;
						break;

					case SDLK_u:
					case SDLK_UP:
						MENU_DEBUG_PRINTF("UP\n");
						/// ------ Check if no action ------
#ifdef HAS_MENU_USB
						if (usb_sharing) {
							break;
						}
#endif
						/// ------ Start scrolling to new menu -------
						menuItem--;
						if (menuItem < 0) menuItem = nb_menu_zones - 1;

#ifdef HAS_MENU_USB
						/// Skip if usb menu if usb not connected
						if (idx_menus[menuItem] == MENU_TYPE_USB && !usb_data_connected) {
							menuItem--;
							if (menuItem < 0) menuItem = nb_menu_zones - 1;
						}
#endif
						start_scroll = -1;

						/// ------ Reset menu confirmation ------
						menu_confirmation = 0;

						/// ------ Refresh screen ------
						screen_refresh = 1;
						break;

					case SDLK_l:
					case SDLK_LEFT:
						//MENU_DEBUG_PRINTF("LEFT\n");
#ifdef HAS_MENU_VOLUME
						if (idx_menus[menuItem] == MENU_TYPE_VOLUME) {
							MENU_DEBUG_PRINTF("Volume DOWN\n");
							/// ----- Compute new value -----
							volume_percentage = (volume_percentage < STEP_CHANGE_VOLUME) ?
								0 : (volume_percentage - STEP_CHANGE_VOLUME);

							/// ----- Shell cmd ----
							sprintf(shell_cmd, "%s %d", SHELL_CMD_VOLUME_SET, volume_percentage);
							fp = Platform::platformPopen(shell_cmd, "r");
							if (fp == NULL) {
								MENU_ERROR_PRINTF("Failed to run command %s\n", shell_cmd);
							}

							/// ------ Refresh screen ------
							screen_refresh = 1;
						}
						else
#endif
#ifdef HAS_MENU_BRIGHTNESS
							if (idx_menus[menuItem] == MENU_TYPE_BRIGHTNESS) {
								MENU_DEBUG_PRINTF("Brightness DOWN\n");
								/// ----- Compute new value -----
								brightness_percentage = (brightness_percentage < STEP_CHANGE_BRIGHTNESS) ?
									0 : (brightness_percentage - STEP_CHANGE_BRIGHTNESS);

								/// ----- Shell cmd ----
								sprintf(shell_cmd, "%s %d", SHELL_CMD_BRIGHTNESS_SET, brightness_percentage);
								fp = Platform::platformPopen(shell_cmd, "r");
								if (fp == NULL) {
									MENU_ERROR_PRINTF("Failed to run command %s\n", shell_cmd);
								}
								/// ------ Refresh screen ------
								screen_refresh = 1;
							}
							else
#endif
#ifdef HAS_MENU_LOAD
								if (idx_menus[menuItem] == MENU_TYPE_SAVE) {
									MENU_DEBUG_PRINTF("Save Slot DOWN\n");
									savestate_slot = (!savestate_slot) ? (MAX_SAVE_SLOTS - 1) : (savestate_slot - 1);
									/// ------ Refresh screen ------
									screen_refresh = 1;
								}
								else
#endif
#ifdef HAS_MENU_LOAD
									if (idx_menus[menuItem] == MENU_TYPE_LOAD) {
										MENU_DEBUG_PRINTF("Load Slot DOWN\n");
										//idx_load_slot = (!idx_load_slot)?(MAX_SAVE_SLOTS-1):(idx_load_slot-1);
										savestate_slot = (!savestate_slot) ? (MAX_SAVE_SLOTS - 1) : (savestate_slot - 1);
										/// ------ Refresh screen ------
										screen_refresh = 1;
									}
									else
#endif
#ifdef HAS_MENU_ASPECT_RATIO
										if (idx_menus[menuItem] == MENU_TYPE_ASPECT_RATIO) {
											MENU_DEBUG_PRINTF("Aspect Ratio DOWN\n");
											aspect_ratio = (!aspect_ratio) ? (NB_ASPECT_RATIOS_TYPES - 1) : (aspect_ratio - 1);
											/// ------ Refresh screen ------
											screen_refresh = 1;
										}
										else
#endif
#ifdef HAS_MENU_THEME
											if (idx_menus[menuItem] == MENU_TYPE_THEME) {
												MENU_DEBUG_PRINTF("Theme previous\n");
												indexChooseLayout = (!indexChooseLayout) ? (config->layouts_.size() - 1) : (indexChooseLayout - 1);
												/// ------ Refresh screen ------
												screen_refresh = 1;
											}
											else
#endif
											{
											}
						break;

					case SDLK_r:
					case SDLK_RIGHT:
						//MENU_DEBUG_PRINTF("RIGHT\n");
#ifdef HAS_MENU_VOLUME
						if (idx_menus[menuItem] == MENU_TYPE_VOLUME) {
							MENU_DEBUG_PRINTF("Volume UP\n");
							/// ----- Compute new value -----
							volume_percentage = (volume_percentage > 100 - STEP_CHANGE_VOLUME) ?
								100 : (volume_percentage + STEP_CHANGE_VOLUME);

							/// ----- Shell cmd ----
							sprintf(shell_cmd, "%s %d", SHELL_CMD_VOLUME_SET, volume_percentage);
							fp = Platform::platformPopen(shell_cmd, "r");
							if (fp == NULL) {
								MENU_ERROR_PRINTF("Failed to run command %s\n", shell_cmd);
							}
							/// ------ Refresh screen ------
							screen_refresh = 1;
						}
						else
#endif
#ifdef HAS_MENU_BRIGHTNESS
							if (idx_menus[menuItem] == MENU_TYPE_BRIGHTNESS) {
								MENU_DEBUG_PRINTF("Brightness UP\n");
								/// ----- Compute new value -----
								brightness_percentage = (brightness_percentage > 100 - STEP_CHANGE_BRIGHTNESS) ?
									100 : (brightness_percentage + STEP_CHANGE_BRIGHTNESS);

								/// ----- Shell cmd ----
								sprintf(shell_cmd, "%s %d", SHELL_CMD_BRIGHTNESS_SET, brightness_percentage);
								fp = Platform::platformPopen(shell_cmd, "r");
								if (fp == NULL) {
									MENU_ERROR_PRINTF("Failed to run command %s\n", shell_cmd);
								}
								/// ------ Refresh screen ------
								screen_refresh = 1;
							}
							else
#endif
#ifdef HAS_MENU_SAVE
								if (idx_menus[menuItem] == MENU_TYPE_SAVE) {
									MENU_DEBUG_PRINTF("Save Slot UP\n");
									savestate_slot = (savestate_slot + 1) % MAX_SAVE_SLOTS;
									/// ------ Refresh screen ------
									screen_refresh = 1;
								}
								else
#endif
#ifdef HAS_MENU_LOAD
									if (idx_menus[menuItem] == MENU_TYPE_LOAD) {
										MENU_DEBUG_PRINTF("Load Slot UP\n");
										//idx_load_slot = (idx_load_slot+1)%MAX_SAVE_SLOTS;
										savestate_slot = (savestate_slot + 1) % MAX_SAVE_SLOTS;
										/// ------ Refresh screen ------
										screen_refresh = 1;
									}
									else
#endif
#ifdef HAS_MENU_ASPECT_RATIO
										if (idx_menus[menuItem] == MENU_TYPE_ASPECT_RATIO) {
											MENU_DEBUG_PRINTF("Aspect Ratio UP\n");
											aspect_ratio = (aspect_ratio + 1) % NB_ASPECT_RATIOS_TYPES;
											/// ------ Refresh screen ------
											screen_refresh = 1;
										}
										else
#endif
#ifdef HAS_MENU_THEME
											if (idx_menus[menuItem] == MENU_TYPE_THEME) {
												MENU_DEBUG_PRINTF("Theme previous\n");
												indexChooseLayout = (indexChooseLayout + 1) % config->layouts_.size();
												/// ------ Refresh screen ------
												screen_refresh = 1;
											}
											else
#endif
											{
											}
						break;

					case SDLK_a:
					case SDLK_RETURN:
#ifdef HAS_MENU_SAVE
						if (idx_menus[menuItem] == MENU_TYPE_SAVE) {
							if (menu_confirmation) {
								MENU_DEBUG_PRINTF("Saving in slot %d\n", savestate_slot);
								/// ------ Refresh Screen -------
								menu_screen_refresh(screen, menuItem, prevItem, scroll, menu_confirmation, 1);

								/// ------ Save game ------
								stop_menu_loop = 1;
							}
							else {
								MENU_DEBUG_PRINTF("Save game - asking confirmation\n");
								menu_confirmation = 1;
								/// ------ Refresh screen ------
								screen_refresh = 1;
							}
						}
						else
#endif
#ifdef HAS_MENU_LOAD
							if (idx_menus[menuItem] == MENU_TYPE_LOAD) {
								if (menu_confirmation) {
									MENU_DEBUG_PRINTF("Loading in slot %d\n", savestate_slot);
									/// ------ Refresh Screen -------
									menu_screen_refresh(screen, menuItem, prevItem, scroll, menu_confirmation, 1);

									/// ------ Load game ------
									stop_menu_loop = 1;
								}
								else {
									MENU_DEBUG_PRINTF("Save game - asking confirmation\n");
									menu_confirmation = 1;
									/// ------ Refresh screen ------
									screen_refresh = 1;
								}
							}
							else
#endif
#ifdef HAS_MENU_USB
								if (idx_menus[menuItem] == MENU_TYPE_USB) {
									MENU_DEBUG_PRINTF("USB %s\n", usb_sharing ? "unmount" : "mount");
									if (menu_confirmation) {
										MENU_DEBUG_PRINTF("%s USB - confirmed\n", usb_sharing ? "Unmount" : "Mount");
										/// ----- Refresh screen ----
										menu_screen_refresh(screen, menuItem, prevItem, scroll, menu_confirmation, 1);

										/// ----- Shell cmd ----
										/*fp = popen(usb_sharing?SHELL_CMD_USB_UNMOUNT:SHELL_CMD_USB_MOUNT, "r");
										if (fp == NULL) {
											MENU_ERROR_PRINTF("Failed to run command %s\n", shell_cmd);
										}
										else{
											usb_sharing = !usb_sharing;
										}*/

										bool res = Utils::executeRawPath(usb_sharing ? SHELL_CMD_USB_UNMOUNT : SHELL_CMD_USB_MOUNT);
										if (!res) {
											MENU_ERROR_PRINTF("Failed to run command %s\n", shell_cmd);
										}
										else {
											usb_sharing = !usb_sharing;
										}

										/// ------ Refresh screen ------
										menu_confirmation = 0;
										screen_refresh = 1;
									}
									else {
										MENU_DEBUG_PRINTF("%s USB - asking confirmation\n", usb_sharing ? "Unmount" : "Mount");
										menu_confirmation = 1;
										screen_refresh = 1;
									}
								}
								else
#endif
#ifdef HAS_MENU_THEME
									if (idx_menus[menuItem] == MENU_TYPE_THEME) {
										if (menu_confirmation) {
											MENU_DEBUG_PRINTF("Theme change - confirmed\n");

											/// ------ Refresh Screen -------
											menu_screen_refresh(screen, menuItem, prevItem, scroll, menu_confirmation, 1);

											/// ----- Write new theme and restart RetroFe ----
											config->exportCurrentLayout(Utils::combinePath(Configuration::absolutePath, "layout.conf"),
												Utils::getFileName(config->layouts_.at(indexChooseLayout)));
											stop_menu_loop = 1;
											returnCode = MENU_RETURN_EXIT;
										}
										else {
											MENU_DEBUG_PRINTF("Theme change - asking confirmation\n");
											menu_confirmation = 1;
											/// ------ Refresh screen ------
											screen_refresh = 1;
										}
									}
									else
#endif
#ifdef HAS_MENU_LAUNCHER
										if (idx_menus[menuItem] == MENU_TYPE_LAUNCHER) {
											if (menu_confirmation) {
												MENU_DEBUG_PRINTF("Lancher change - confirmed\n");

												/// ------ Refresh Screen -------
												menu_screen_refresh(screen, menuItem, prevItem, scroll, menu_confirmation, 1);

												/// ----- Shell cmd ----
												MENU_DEBUG_PRINTF("Running command: %s\n", SHELL_CMD_SET_LAUNCHER_GMENU2X);
												Utils::executeRawPath(SHELL_CMD_SET_LAUNCHER_GMENU2X);

												stop_menu_loop = 1;
												returnCode = MENU_RETURN_EXIT;
											}
											else {
												MENU_DEBUG_PRINTF("Launcher change - asking confirmation\n");
												menu_confirmation = 1;
												/// ------ Refresh screen ------
												screen_refresh = 1;
											}
										}
										else
#endif
#ifdef HAS_MENU_EXIT
											if (idx_menus[menuItem] == MENU_TYPE_EXIT) {
												MENU_DEBUG_PRINTF("Exit game\n");
												if (menu_confirmation) {
													MENU_DEBUG_PRINTF("Exit game - confirmed\n");
													/// ----- The game should be saved here ----

													/// ----- Exit game and back to launcher ----
													stop_menu_loop = 1;
													returnCode = MENU_RETURN_EXIT;
												}
												else {
													MENU_DEBUG_PRINTF("Exit game - asking confirmation\n");
													menu_confirmation = 1;
													/// ------ Refresh screen ------
													screen_refresh = 1;
												}
											}
											else
#endif
#ifdef HAS_MENU_POWERDOWN
												if (idx_menus[menuItem] == MENU_TYPE_POWERDOWN) {
													if (menu_confirmation) {
														MENU_DEBUG_PRINTF("Powerdown - confirmed\n");

														/// ------ Refresh Screen -------
														menu_screen_refresh(screen, menuItem, prevItem, scroll, menu_confirmation, 1);

														/// ----- Shell cmd ----
														sprintf(shell_cmd, "%s", SHELL_CMD_POWERDOWN);
														fp = popen(shell_cmd, "r");
														if (fp == NULL) {
															MENU_ERROR_PRINTF("Failed to run command %s\n", shell_cmd);
														}

														return MENU_RETURN_EXIT;
													}
													else {
														MENU_DEBUG_PRINTF("Powerdown - asking confirmation\n");
														menu_confirmation = 1;
														/// ------ Refresh screen ------
														screen_refresh = 1;
													}
												}
												else
#endif
#ifdef HAS_MENU_RO_RW
													if (idx_menus[menuItem] == MENU_TYPE_RO_RW) {
														MENU_DEBUG_PRINTF("%s\n", read_write ? "RO" : "RW");
														if (menu_confirmation) {
															MENU_DEBUG_PRINTF("SYSTEM %s - confirmed\n", read_write ? "RO" : "RW");
															/// ----- Refresh screen ----
															menu_screen_refresh(screen, menuItem, prevItem, scroll, menu_confirmation, 1);

															/// ----- Shell cmd ----
															if (system(read_write ? SHELL_CMD_RO : SHELL_CMD_RW) < 0) {
																MENU_ERROR_PRINTF("Failed to run command %s\n", shell_cmd);
															}
															else {
																read_write = !read_write;
															}

															/// ------ Refresh screen ------
															menu_confirmation = 0;
															screen_refresh = 1;
														}
														else {
															MENU_DEBUG_PRINTF("SYSTEM %s - asking confirmation\n", read_write ? "RW" : "RO");
															menu_confirmation = 1;
															screen_refresh = 1;
														}
													}
													else
#endif
													{
													}
						break;

					default:
						//MENU_DEBUG_PRINTF("Keydown: %d\n", event.key.keysym.sym);
						break;
					}
					break;
				}
		}

		/// --------- Handle Scroll effect ---------
		if ((scroll > 0) || (start_scroll > 0)) {
			scroll += MIN(SCROLL_SPEED_PX, MENU_ZONE_HEIGHT - scroll);
			start_scroll = 0;
			screen_refresh = 1;
		}
		else if ((scroll < 0) || (start_scroll < 0)) {
			scroll -= MIN(SCROLL_SPEED_PX, MENU_ZONE_HEIGHT + scroll);
			start_scroll = 0;
			screen_refresh = 1;
		}
		if (scroll >= MENU_ZONE_HEIGHT || scroll <= -MENU_ZONE_HEIGHT) {
			prevItem = menuItem;
			scroll = 0;
			screen_refresh = 1;
		}

		/// --------- Handle FPS ---------
		cur_ms = SDL_GetTicks();
		if (cur_ms - prev_ms < 1000 / FPS_MENU) {
			SDL_Delay(1000 / FPS_MENU - (cur_ms - prev_ms));
		}
		prev_ms = SDL_GetTicks();


		/// --------- Refresh screen
		if (screen_refresh) {
			menu_screen_refresh(screen, menuItem, prevItem, scroll, menu_confirmation, 0);
		}

		/// --------- reset screen refresh ---------
		screen_refresh = 0;
	}

	/// ------ Reset prev key repeat params -------
	if (SDL_EnableKeyRepeat(backup_key_repeat_delay, backup_key_repeat_interval)) {
		MENU_ERROR_PRINTF("ERROR with SDL_EnableKeyRepeat: %s\n", SDL_GetError());
	}

	/// --------- Clear HW screen ----------
	if (SDL_BlitSurface(background_screen, NULL, screen, NULL)) {
		MENU_ERROR_PRINTF("ERROR Could not Clear screen: %s\n", SDL_GetError());
	}

	/// --------- Flip Screen ----------
	SDL_Flip(screen);

	if (background_screen != NULL) {
		SDL_FreeSurface(background_screen);
		background_screen = NULL;
	}
	MENU_DEBUG_PRINTF("Leave Menu\n");
	return returnCode;
}

#include <vector>
#include <string>
#include <functional>

#include <cassert>


struct FunKeyMenuEntry
{
	std::string caption;
	std::function<void()> lambda;

	FunKeyMenuEntry(const std::string& caption, const std::function<void()>& lambda) :
		caption(caption), lambda(lambda)
	{ }
};

class FunKeyMenu
{
private:
	std::vector<FunKeyMenuEntry> entries;
	std::vector<FunKeyMenuEntry>::iterator current;

public:
	FunKeyMenu() : current(entries.end())
	{

	}

	void addMenuEntry(const std::string& caption, const std::function<void()>& lambda)
	{
		assert(current == entries.end());
	  entries.emplace_back(caption, lambda);
		current = entries.end();
	}
};

void FK_InitMenu(fkmenu_t& handle)
{
	FunKeyMenu* menu = new FunKeyMenu();
	handle = reinterpret_cast<uintptr_t>(menu);
}

void FK_StopMenu(fkmenu_t& handle)
{
	FunKeyMenu* menu = reinterpret_cast<FunKeyMenu*>(handle);
	delete menu;
=======
/*
    FK - FunKey retro gaming console library
    Copyright (C) 2020-2021 Vincent Buso
    Copyright (C) 2020-2021 Michel Stempin

    This library is free software; you can redistribute it and/or
    modify it under the terms of the GNU Lesser General Public
    License as published by the Free Software Foundation; either
    version 2.1 of the License, or (at your option) any later version.

    This library is distributed in the hope that it will be useful,
    but WITHOUT ANY WARRANTY; without even the implied warranty of
    MERCHANTABILITY or FITNESS FOR A PARTICULAR PURPOSE.  See the GNU
    Lesser General Public License for more details.

    You should have received a copy of the GNU Lesser General Public
    License along with this library; if not, write to the Free Software
    Foundation, Inc., 51 Franklin St, Fifth Floor, Boston, MA  02110-1301  USA

    Vincent Buso
    vincent.buso@funkey-project.com
    Michel Stempin
    michel.stempin@funkey-project.com
*/

/**
 *  @file FK_menu.c
 *  This is the menu API for the FunKey retro gaming console library
 */

#include "menu.h"

 /// -------------- DEFINES --------------

#define MIN(a,b) (((a)<(b))?(a):(b))
#define MAX(a,b) (((a)>(b))?(a):(b))

//#define MENU_DEBUG
#define MENU_ERROR

#ifdef MENU_DEBUG
#define MENU_DEBUG_PRINTF(...)   printf(__VA_ARGS__);
#else
#define MENU_DEBUG_PRINTF(...)
#endif //MENU_DEBUG

#ifdef MENU_ERROR
#define MENU_ERROR_PRINTF(...)   printf(__VA_ARGS__);
#else
#define MENU_ERROR_PRINTF(...)
#endif //MENU_ERROR

#define SCREEN_HORIZONTAL_SIZE      240 //RES_HW_SCREEN_HORIZONTAL
#define SCREEN_VERTICAL_SIZE        240 //RES_HW_SCREEN_VERTICAL

#define SCROLL_SPEED_PX             30
#define FPS_MENU                    60
#define ARROWS_PADDING              8

#define MENU_ZONE_WIDTH             SCREEN_HORIZONTAL_SIZE
#define MENU_ZONE_HEIGHT            SCREEN_VERTICAL_SIZE
#define MENU_BG_SQURE_WIDTH         180
#define MENU_BG_SQUREE_HEIGHT       140

#define MENU_FONT_NAME_TITLE        "/usr/games/menu_resources/OpenSans-Bold.ttf"
#define MENU_FONT_SIZE_TITLE        22
#define MENU_FONT_NAME_INFO         "/usr/games/menu_resources/OpenSans-Bold.ttf"
#define MENU_FONT_SIZE_INFO         16
#define MENU_FONT_NAME_SMALL_INFO   "/usr/games/menu_resources/OpenSans-Regular.ttf"
#define MENU_FONT_SIZE_SMALL_INFO   13
#define MENU_PNG_BG_PATH            "/usr/games/menu_resources/zone_bg.png"
#define MENU_PNG_ARROW_TOP_PATH     "/usr/games/menu_resources/arrow_top.png"
#define MENU_PNG_ARROW_BOTTOM_PATH  "/usr/games/menu_resources/arrow_bottom.png"

#define GRAY_MAIN_R                 85
#define GRAY_MAIN_G                 85
#define GRAY_MAIN_B                 85
#define WHITE_MAIN_R                236
#define WHITE_MAIN_G                236
#define WHITE_MAIN_B                236

#define MAX_SAVE_SLOTS              9

#define MAXPATHLEN                  512


/// -------------- STATIC VARIABLES --------------
static SDL_Surface* background_screen = NULL;
static int backup_key_repeat_delay = 0;
static int backup_key_repeat_interval = 0;
static TTF_Font* menu_title_font = NULL;
static TTF_Font* menu_info_font = NULL;
static TTF_Font* menu_small_info_font = NULL;
static SDL_Surface* img_arrow_top = NULL;
static SDL_Surface* img_arrow_bottom = NULL;
static SDL_Surface** menu_zone_surfaces = NULL;
static int* idx_menus = NULL;
static int nb_menu_zones = 0;
static int menuItem = 0;
static int stop_menu_loop = 0;

static SDL_Color text_color = { GRAY_MAIN_R, GRAY_MAIN_G, GRAY_MAIN_B };
static int padding_y_from_center_menu_zone = 18;
static uint16_t width_progress_bar = 100;
static uint16_t height_progress_bar = 20;

#ifdef HAS_MENU_VOLUME
static uint16_t x_volume_bar = 0;
static uint16_t y_volume_bar = 0;
static int volume_percentage = 0;
#endif
#ifdef HAS_MENU_BRIGHTNESS
static uint16_t x_brightness_bar = 0;
static uint16_t y_brightness_bar = 0;
static int brightness_percentage = 0;
#endif

#ifdef HAS_MENU_ASPECT_RATIO
#undef X
#define X(a, b) b,
static const char* aspect_ratio_name[] = { ASPECT_RATIOS };
static int aspect_ratio = ASPECT_RATIOS_TYPE_STRECHED;
static int aspect_ratio_factor_percent = 50;
static int aspect_ratio_factor_step = 10;
#endif

#ifdef HAS_MENU_THEME
static Configuration* config = NULL;
static int indexChooseLayout = 0;
#endif

#if defined(HAS_MENU_SAVE) || defined (HAS_MENU_LOAD)
static int savestate_slot = 0;
#endif

#ifdef HAS_MENU_USB
/// USB stuff
static int usb_data_connected = 0;
static int usb_sharing = 0;
#endif

#ifdef HAS_MENU_RO_RW
static int read_write = 0;
#endif

/// -------------- FUNCTIONS IMPLEMENTATION --------------

#if defined(HAS_MENU_VOLUME) || defined(HAS_MENU_BRIGHTNESS)
static void draw_progress_bar(SDL_Surface* surface, uint16_t x, uint16_t y, uint16_t width,
  uint16_t height, uint8_t percentage, uint16_t nb_bars)
{
  /// ------ Init Variables ------
  uint16_t line_width = 1; //px
  uint16_t padding_bars_ratio = 3;
  uint16_t nb_full_bars = 0;

  /// ------ Check values ------
  percentage = (percentage > 100) ? 100 : percentage;
  x = (x > (surface->w - 1)) ? (surface->w - 1) : x;
  y = (y > surface->h - 1) ? (surface->h - 1) : y;
  width = (width < line_width * 2 + 1) ? (line_width * 2 + 1) : width;
  width = (width > surface->w - x - 1) ? (surface->w - x - 1) : width;
  height = (height < line_width * 2 + 1) ? (line_width * 2 + 1) : height;
  height = (height > surface->h - y - 1) ? (surface->h - y - 1) : height;
  uint16_t nb_bars_max = (width * padding_bars_ratio / (line_width * 2 + 1) + 1) / (padding_bars_ratio + 1);
  nb_bars = (nb_bars > nb_bars_max) ? nb_bars_max : nb_bars;
  uint16_t bar_width = (width / nb_bars) * padding_bars_ratio / (padding_bars_ratio + 1) + 1;
  uint16_t bar_padding_x = bar_width / padding_bars_ratio;
  nb_full_bars = nb_bars * percentage / 100;

  /// ------ draw full bars ------
  for (int i = 0; i < nb_full_bars; ++i)
  {
    /// ---- draw one bar ----
    //MENU_DEBUG_PRINTF("Drawing filled bar %d\n", i);
    SDL_Rect rect = { x + i * (bar_width + bar_padding_x),
        y, bar_width, height };
    SDL_FillRect(surface, &rect, SDL_MapRGB(surface->format, GRAY_MAIN_R, GRAY_MAIN_G, GRAY_MAIN_B));
  }

  /// ------ draw full bars ------
  for (int i = 0; i < (nb_bars - nb_full_bars); ++i)
  {
    /// ---- draw one bar ----
    //MENU_DEBUG_PRINTF("Drawing empty bar %d\n", i);
    SDL_Rect rect = { x + i * (bar_width + bar_padding_x) + nb_full_bars * (bar_width + bar_padding_x),
        y, bar_width, height };
    SDL_FillRect(surface, &rect, SDL_MapRGB(surface->format, GRAY_MAIN_R, GRAY_MAIN_G, GRAY_MAIN_B));

    SDL_Rect rect2 = { x + i * (bar_width + bar_padding_x) + line_width + nb_full_bars * (bar_width + bar_padding_x),
        y + line_width, bar_width - line_width * 2, height - line_width * 2 };
    SDL_FillRect(surface, &rect2, SDL_MapRGB(surface->format, WHITE_MAIN_R, WHITE_MAIN_R, WHITE_MAIN_R));
  }


}
#endif

static void add_menu_zone(ENUM_MENU_TYPE menu_type)
{
  /// ------ Increase nb of menu zones -------
  nb_menu_zones++;

  /// ------ Realoc idx Menus array -------
  if (!idx_menus) {
    idx_menus = (int*)malloc(nb_menu_zones * sizeof(int));
    menu_zone_surfaces = (SDL_Surface**)malloc(nb_menu_zones * sizeof(SDL_Surface*));
  }
  else {
    int* temp = (int*)realloc(idx_menus, nb_menu_zones * sizeof(int));
    idx_menus = temp;
    menu_zone_surfaces = (SDL_Surface**)realloc(menu_zone_surfaces, nb_menu_zones * sizeof(SDL_Surface*));
  }
  idx_menus[nb_menu_zones - 1] = menu_type;

  /// ------ Reinit menu surface with height increased -------
  menu_zone_surfaces[nb_menu_zones - 1] = IMG_Load(MENU_PNG_BG_PATH);
  if (!menu_zone_surfaces[nb_menu_zones - 1]) {
    MENU_ERROR_PRINTF("ERROR IMG_Load: %s\n", IMG_GetError());
  }

  /// --------- Init Common Variables --------
  SDL_Surface* text_surface = NULL;
  SDL_Surface* surface = menu_zone_surfaces[nb_menu_zones - 1];
  SDL_Rect text_pos;

  /// --------- Add new zone ---------
  switch (menu_type) {
#ifdef HAS_MENU_VOLUME
  case MENU_TYPE_VOLUME:
    MENU_DEBUG_PRINTF("Init MENU_TYPE_VOLUME\n");
    /// ------ Text ------
    text_surface = TTF_RenderText_Blended(menu_title_font, "VOLUME", text_color);
    text_pos.x = (surface->w - MENU_ZONE_WIDTH) / 2 + (MENU_ZONE_WIDTH - text_surface->w) / 2;
    text_pos.y = surface->h - MENU_ZONE_HEIGHT / 2 - text_surface->h / 2 - padding_y_from_center_menu_zone;
    SDL_BlitSurface(text_surface, NULL, surface, &text_pos);

    x_volume_bar = (surface->w - MENU_ZONE_WIDTH) / 2 + (MENU_ZONE_WIDTH - width_progress_bar) / 2;
    y_volume_bar = surface->h - MENU_ZONE_HEIGHT / 2 - height_progress_bar / 2 + padding_y_from_center_menu_zone;
    draw_progress_bar(surface, x_volume_bar, y_volume_bar,
      width_progress_bar, height_progress_bar, 0, 100 / STEP_CHANGE_VOLUME);
    break;
#endif
#ifdef HAS_MENU_BRIGHTNESS
  case MENU_TYPE_BRIGHTNESS:
    MENU_DEBUG_PRINTF("Init MENU_TYPE_BRIGHTNESS\n");
    /// ------ Text ------
    text_surface = TTF_RenderText_Blended(menu_title_font, "BRIGHTNESS", text_color);
    text_pos.x = (surface->w - MENU_ZONE_WIDTH) / 2 + (MENU_ZONE_WIDTH - text_surface->w) / 2;
    text_pos.y = surface->h - MENU_ZONE_HEIGHT / 2 - text_surface->h / 2 - padding_y_from_center_menu_zone;
    SDL_BlitSurface(text_surface, NULL, surface, &text_pos);

    x_brightness_bar = (surface->w - MENU_ZONE_WIDTH) / 2 + (MENU_ZONE_WIDTH - width_progress_bar) / 2;
    y_brightness_bar = surface->h - MENU_ZONE_HEIGHT / 2 - height_progress_bar / 2 + padding_y_from_center_menu_zone;
    draw_progress_bar(surface, x_brightness_bar, y_brightness_bar,
      width_progress_bar, height_progress_bar, 0, 100 / STEP_CHANGE_BRIGHTNESS);
    break;
#endif
#ifdef HAS_MENU_SAVE
  case MENU_TYPE_SAVE:
    MENU_DEBUG_PRINTF("Init MENU_TYPE_SAVE\n");
    /// ------ Text ------
    text_surface = TTF_RenderText_Blended(menu_title_font, "SAVE", text_color);
    text_pos.x = (surface->w - MENU_ZONE_WIDTH) / 2 + (MENU_ZONE_WIDTH - text_surface->w) / 2;
    text_pos.y = surface->h - MENU_ZONE_HEIGHT / 2 - text_surface->h / 2 - padding_y_from_center_menu_zone * 2;
    SDL_BlitSurface(text_surface, NULL, surface, &text_pos);
    break;
#endif
#ifdef HAS_MENU_LOAD
  case MENU_TYPE_LOAD:
    MENU_DEBUG_PRINTF("Init MENU_TYPE_LOAD\n");
    /// ------ Text ------
    text_surface = TTF_RenderText_Blended(menu_title_font, "LOAD", text_color);
    text_pos.x = (surface->w - MENU_ZONE_WIDTH) / 2 + (MENU_ZONE_WIDTH - text_surface->w) / 2;
    text_pos.y = surface->h - MENU_ZONE_HEIGHT / 2 - text_surface->h / 2 - padding_y_from_center_menu_zone * 2;
    SDL_BlitSurface(text_surface, NULL, surface, &text_pos);
    break;
#endif
#ifdef HAS_MENU_ASPECT_RATIO
  case MENU_TYPE_ASPECT_RATIO:
    MENU_DEBUG_PRINTF("Init MENU_TYPE_ASPECT_RATIO\n");
    /// ------ Text ------
    text_surface = TTF_RenderText_Blended(menu_title_font, "ASPECT RATIO", text_color);
    text_pos.x = (surface->w - MENU_ZONE_WIDTH) / 2 + (MENU_ZONE_WIDTH - text_surface->w) / 2;
    text_pos.y = surface->h - MENU_ZONE_HEIGHT / 2 - text_surface->h / 2 - padding_y_from_center_menu_zone;
    SDL_BlitSurface(text_surface, NULL, surface, &text_pos);
    break;
#endif
#ifdef HAS_MENU_USB
  case MENU_TYPE_USB:
    MENU_DEBUG_PRINTF("Init MENU_TYPE_USB\n");
    /// ------ Text ------
    text_surface = TTF_RenderText_Blended(menu_title_font, "USB", text_color);
    text_pos.x = (surface->w - MENU_ZONE_WIDTH) / 2 + (MENU_ZONE_WIDTH - text_surface->w) / 2;
    text_pos.y = surface->h - MENU_ZONE_HEIGHT / 2 - text_surface->h / 2;
    SDL_BlitSurface(text_surface, NULL, surface, &text_pos);
    break;
#endif
#ifdef HAS_MENU_THEME
  case MENU_TYPE_THEME:
    MENU_DEBUG_PRINTF("Init MENU_TYPE_THEME\n");
    /// ------ Text ------
    text_surface = TTF_RenderText_Blended(menu_title_font, "SET THEME", text_color);
    text_pos.x = (surface->w - MENU_ZONE_WIDTH) / 2 + (MENU_ZONE_WIDTH - text_surface->w) / 2;
    text_pos.y = surface->h - MENU_ZONE_HEIGHT / 2 - text_surface->h / 2 - padding_y_from_center_menu_zone * 2;
    SDL_BlitSurface(text_surface, NULL, surface, &text_pos);
    break;
#endif
#ifdef HAS_MENU_LAUNCHER
  case MENU_TYPE_LAUNCHER:
    MENU_DEBUG_PRINTF("Init MENU_TYPE_LAUNCHER\n");
    /// ------ Text ------
    text_surface = TTF_RenderText_Blended(menu_title_font, "SET LAUNCHER", text_color);
    text_pos.x = (surface->w - MENU_ZONE_WIDTH) / 2 + (MENU_ZONE_WIDTH - text_surface->w) / 2;
    text_pos.y = surface->h - MENU_ZONE_HEIGHT / 2 - text_surface->h / 2 - padding_y_from_center_menu_zone * 2;
    SDL_BlitSurface(text_surface, NULL, surface, &text_pos);
    /// ------ Text ------
    text_surface = TTF_RenderText_Blended(menu_title_font, "GMENU2X", text_color);
    text_pos.x = (surface->w - MENU_ZONE_WIDTH) / 2 + (MENU_ZONE_WIDTH - text_surface->w) / 2;
    text_pos.y = surface->h - MENU_ZONE_HEIGHT / 2 - text_surface->h / 2;
    SDL_BlitSurface(text_surface, NULL, surface, &text_pos);
    break;
#endif
#ifdef HAS_MENU_RO_RW
  case MENU_TYPE_RO_RW:
    MENU_DEBUG_PRINTF("Init MENU_TYPE_RO_RW\n");
    /// ------ Text ------
    text_surface = TTF_RenderText_Blended(menu_title_font, "SET SYSTEM:", text_color);
    text_pos.x = (surface->w - MENU_ZONE_WIDTH) / 2 + (MENU_ZONE_WIDTH - text_surface->w) / 2;
    text_pos.y = surface->h - MENU_ZONE_HEIGHT / 2 - text_surface->h / 2 - padding_y_from_center_menu_zone * 2;
    SDL_BlitSurface(text_surface, NULL, surface, &text_pos);
    break;
#endif
#ifdef HAS_MENU_EXIT
  case MENU_TYPE_EXIT:
    MENU_DEBUG_PRINTF("Init MENU_TYPE_EXIT\n");
    /// ------ Text ------
    text_surface = TTF_RenderText_Blended(menu_title_font, "EXIT APP", text_color);
    text_pos.x = (surface->w - MENU_ZONE_WIDTH) / 2 + (MENU_ZONE_WIDTH - text_surface->w) / 2;
    text_pos.y = surface->h - MENU_ZONE_HEIGHT / 2 - text_surface->h / 2;
    SDL_BlitSurface(text_surface, NULL, surface, &text_pos);
    break;
#endif
#ifdef HAS_MENU_POWERDOWN
  case MENU_TYPE_POWERDOWN:
    MENU_DEBUG_PRINTF("Init MENU_TYPE_POWERDOWN\n");
    /// ------ Text ------
    text_surface = TTF_RenderText_Blended(menu_title_font, "POWERDOWN", text_color);
    text_pos.x = (surface->w - MENU_ZONE_WIDTH) / 2 + (MENU_ZONE_WIDTH - text_surface->w) / 2;
    text_pos.y = surface->h - MENU_ZONE_HEIGHT / 2 - text_surface->h / 2;
    SDL_BlitSurface(text_surface, NULL, surface, &text_pos);
    break;
#endif
  default:
    MENU_DEBUG_PRINTF("Warning - In add_menu_zone, unknown MENU_TYPE: %d\n", menu_type);
    break;
  }

  /// ------ Free Surfaces -------
  SDL_FreeSurface(text_surface);
}

static void init_menu_zones(void)
{
#ifdef HAS_MENU_VOLUME
  add_menu_zone(MENU_TYPE_VOLUME);
#endif
#ifdef HAS_MENU_BRIGHTNESS
  add_menu_zone(MENU_TYPE_BRIGHTNESS);
#endif
#ifdef HAS_MENU_SAVE
  add_menu_zone(MENU_TYPE_SAVE);
#endif
#ifdef HAS_MENU_LOAD
  add_menu_zone(MENU_TYPE_LOAD);
#endif
#ifdef HAS_MENU_ASPECT_RATIO
  add_menu_zone(MENU_TYPE_ASPECT_RATIO);
#endif
#ifdef HAS_MENU_RO_RW
  add_menu_zone(MENU_TYPE_RO_RW);
#endif
#ifdef HAS_MENU_EXIT
  add_menu_zone(MENU_TYPE_EXIT);
#endif
#ifdef HAS_MENU_USB
  add_menu_zone(MENU_TYPE_USB);
#endif
#ifdef HAS_MENU_THEME
  add_menu_zone(MENU_TYPE_THEME);
#endif
#ifdef HAS_MENU_LAUNCHER
  add_menu_zone(MENU_TYPE_LAUNCHER);
#endif
#ifdef HAS_MENU_POWERDOWN
  add_menu_zone(MENU_TYPE_POWERDOWN);
#endif
}


#ifdef HAS_MENU_THEME
void FK_InitMenu(Configuration& c)
#else
void FK_InitMenu(void)
#endif
{
  MENU_DEBUG_PRINTF("Init Menu\n");
  /// ----- Loading the fonts -----
  menu_title_font = TTF_OpenFont(MENU_FONT_NAME_TITLE, MENU_FONT_SIZE_TITLE);
  if (!menu_title_font) {
    MENU_ERROR_PRINTF("ERROR in init_menu_SDL: Could not open menu font %s, %s\n", MENU_FONT_NAME_TITLE, SDL_GetError());
  }
  menu_info_font = TTF_OpenFont(MENU_FONT_NAME_INFO, MENU_FONT_SIZE_INFO);
  if (!menu_info_font) {
    MENU_ERROR_PRINTF("ERROR in init_menu_SDL: Could not open menu font %s, %s\n", MENU_FONT_NAME_INFO, SDL_GetError());
  }
  menu_small_info_font = TTF_OpenFont(MENU_FONT_NAME_SMALL_INFO, MENU_FONT_SIZE_SMALL_INFO);
  if (!menu_small_info_font) {
    MENU_ERROR_PRINTF("ERROR in init_menu_SDL: Could not open menu font %s, %s\n", MENU_FONT_NAME_SMALL_INFO, SDL_GetError());
  }

  /// ------ Load arrows imgs -------
  img_arrow_top = IMG_Load(MENU_PNG_ARROW_TOP_PATH);
  if (!img_arrow_top) {
    MENU_ERROR_PRINTF("ERROR IMG_Load: %s\n", IMG_GetError());
  }
  img_arrow_bottom = IMG_Load(MENU_PNG_ARROW_BOTTOM_PATH);
  if (!img_arrow_bottom) {
    MENU_ERROR_PRINTF("ERROR IMG_Load: %s\n", IMG_GetError());
  }

#ifdef HAS_MENU_THEME
  /// ------ Save config pointer ------
  config = &c;
#endif
#ifdef HAS_MENU_RO_RW
  /// ----- Shell cmd ----
  if (system(SHELL_CMD_RO) < 0) {
    MENU_ERROR_PRINTF("Failed to run command %s\n", SHELL_CMD_RO);
  }
#endif

  /// ------ Init menu zones ------
  init_menu_zones();

  return;
}


void FK_EndMenu(void)
{
  MENU_DEBUG_PRINTF("End Menu \n");
  /// ------ Close font -------
  TTF_CloseFont(menu_title_font);
  TTF_CloseFont(menu_info_font);
  TTF_CloseFont(menu_small_info_font);

  /// ------ Free Surfaces -------
  for (int i = 0; i < nb_menu_zones; i++) {
    if (menu_zone_surfaces[i] != NULL) {
      SDL_FreeSurface(menu_zone_surfaces[i]);
    }
  }
  SDL_FreeSurface(img_arrow_top);
  SDL_FreeSurface(img_arrow_bottom);

  /// ------ Free Menu memory and reset vars -----
  if (idx_menus) {
    free(idx_menus);
  }
  idx_menus = NULL;
  nb_menu_zones = 0;

#ifdef HAS_MENU_RO_RW
  /// ----- Shell cmd ----
  if (system(SHELL_CMD_RO) < 0) {
    MENU_ERROR_PRINTF("Failed to run command %s\n", SHELL_CMD_RO);
  }
#endif

  return;
}

void FK_StopMenu(void)
{
  stop_menu_loop = 1;
}


static void init_menu_system_values(void)
{
#if defined(HAS_MENU_VOLUME) || defined(HAS_MENU_BRIGHTNESS) || defined(HAS_MENU_USB) || defined(HAS_MENU_RO_RW)
  FILE* fp;
  char res[100];
#endif

#ifdef HAS_MENU_VOLUME
  /// ------- Get system volume percentage --------
  fp = popen(SHELL_CMD_VOLUME_GET, "r");
  if (fp == NULL) {
    MENU_ERROR_PRINTF("Failed to run command %s\n", SHELL_CMD_VOLUME_GET);
    volume_percentage = 50; ///wrong value: setting default to 50
  }
  else {
    fgets(res, sizeof(res) - 1, fp);

    /// Check if Volume is a number (at least the first char)
    if (res[0] < '0' || res[0] > '9') {
      MENU_ERROR_PRINTF("Wrong return value: %s for volume cmd: %s\n", res, SHELL_CMD_VOLUME_GET);
      volume_percentage = 50; ///wrong value: setting default to 50
    }
    else {
      volume_percentage = atoi(res);
      MENU_DEBUG_PRINTF("System volume = %d%%\n", volume_percentage);
    }
  }
#endif
#ifdef HAS_MENU_BRIGHTNESS
  /// ------- Get system brightness percentage -------
  fp = popen(SHELL_CMD_BRIGHTNESS_GET, "r");
  if (fp == NULL) {
    MENU_ERROR_PRINTF("Failed to run command %s\n", SHELL_CMD_BRIGHTNESS_GET);
    brightness_percentage = 50; ///wrong value: setting default to 50
  }
  else {
    fgets(res, sizeof(res) - 1, fp);

    /// Check if brightness is a number (at least the first char)
    if (res[0] < '0' || res[0] > '9') {
      MENU_ERROR_PRINTF("Wrong return value: %s for volume cmd: %s\n", res, SHELL_CMD_BRIGHTNESS_GET);
      brightness_percentage = 50; ///wrong value: setting default to 50
    }
    else {
      brightness_percentage = atoi(res);
      MENU_DEBUG_PRINTF("System brightness = %d%%\n", brightness_percentage);
    }
  }
#endif
#ifdef HAS_MENU_USB
  /// ------- Get USB Value -------
  usb_data_connected = Utils::executeRawPath(SHELL_CMD_USB_DATA_CONNECTED);
  usb_sharing = Utils::executeRawPath(SHELL_CMD_USB_CHECK_IS_SHARING);

  /** Sanity check if usb not connected */
  if (!usb_data_connected) {
    usb_sharing = 0;

    if (idx_menus[menuItem] == MENU_TYPE_USB) {
      menuItem = 0;
    }
  }

  /** Sanity check if currently in USB sharing (should not happen) */
  if (usb_sharing) {

    /// Force USB menu to launch
    for (int cur_idx = 0; cur_idx < nb_menu_zones; cur_idx++) {
      if (idx_menus[cur_idx] == MENU_TYPE_USB) {
        menuItem = cur_idx;
        printf("USB mounted, setting menu item to %d\n", menuItem);
        break;
      }
    }
  }
#endif
}

static void menu_screen_refresh(SDL_Surface* screen, int menuItem, int prevItem, int scroll, uint8_t menu_confirmation, uint8_t menu_action)
{
  /// --------- Vars ---------
#ifdef HAS_MENU_USB
  int print_arrows = (scroll || usb_sharing) ? 0 : 1;
#else
  int print_arrows = 1;
#endif

  /// --------- Clear HW screen ----------
  if (SDL_BlitSurface(background_screen, NULL, screen, NULL)) {
    MENU_ERROR_PRINTF("ERROR Could not Clear screen: %s\n", SDL_GetError());
  }

  /// --------- Setup Blit Window ----------
  SDL_Rect menu_blit_window;
  menu_blit_window.x = 0;
  menu_blit_window.w = SCREEN_HORIZONTAL_SIZE;

  /// --------- Blit prev menu Zone going away ----------
  menu_blit_window.y = scroll;
  menu_blit_window.h = SCREEN_VERTICAL_SIZE;
  if (SDL_BlitSurface(menu_zone_surfaces[prevItem], &menu_blit_window, screen, NULL)) {
    MENU_ERROR_PRINTF("ERROR Could not Blit surface on screen: %s\n", SDL_GetError());
  }

  /// --------- Blit new menu Zone going in (only during animations) ----------
  if (scroll > 0) {
    menu_blit_window.y = SCREEN_VERTICAL_SIZE - scroll;
    menu_blit_window.h = SCREEN_VERTICAL_SIZE;
    if (SDL_BlitSurface(menu_zone_surfaces[menuItem], NULL, screen, &menu_blit_window)) {
      MENU_ERROR_PRINTF("ERROR Could not Blit surface on screen: %s\n", SDL_GetError());
    }
  }
  else if (scroll < 0) {
    menu_blit_window.y = SCREEN_VERTICAL_SIZE + scroll;
    menu_blit_window.h = SCREEN_VERTICAL_SIZE;
    if (SDL_BlitSurface(menu_zone_surfaces[menuItem], &menu_blit_window, screen, NULL)) {
      MENU_ERROR_PRINTF("ERROR Could not Blit surface on screen: %s\n", SDL_GetError());
    }
  }
  /// --------- No Scroll ? Blitting menu-specific info
  else {
    SDL_Surface* text_surface = NULL;
    char text_tmp[100];
    SDL_Rect text_pos;
#ifdef HAS_MENU_THEME
    char* curLayoutName;
    bool dots = false;
    int max_chars = 15;
#endif

    switch (idx_menus[menuItem]) {
#ifdef HAS_MENU_VOLUME
    case MENU_TYPE_VOLUME:
      draw_progress_bar(screen, x_volume_bar, y_volume_bar,
        width_progress_bar, height_progress_bar, volume_percentage, 100 / STEP_CHANGE_VOLUME);
      break;
#endif
#ifdef HAS_MENU_BRIGHTNESS
    case MENU_TYPE_BRIGHTNESS:
      draw_progress_bar(screen, x_volume_bar, y_volume_bar,
        width_progress_bar, height_progress_bar, brightness_percentage, 100 / STEP_CHANGE_BRIGHTNESS);
      break;
#endif
#ifdef HAS_MENU_SAVE
    case MENU_TYPE_SAVE:
      /// ---- Write slot -----
      sprintf(text_tmp, "IN SLOT   < %d >", savestate_slot + 1);
      text_surface = TTF_RenderText_Blended(menu_info_font, text_tmp, text_color);
      text_pos.x = (screen->w - MENU_ZONE_WIDTH) / 2 + (MENU_ZONE_WIDTH - text_surface->w) / 2;
      text_pos.y = screen->h - MENU_ZONE_HEIGHT / 2 - text_surface->h / 2;
      SDL_BlitSurface(text_surface, NULL, screen, &text_pos);

      if (menu_action) {
        sprintf(text_tmp, "Saving...");
        text_surface = TTF_RenderText_Blended(menu_info_font, text_tmp, text_color);
      }
      else {
        if (menu_confirmation) {
          sprintf(text_tmp, "Are you sure?");
          text_surface = TTF_RenderText_Blended(menu_info_font, text_tmp, text_color);
        }
        else {
          /// ---- Write current Save state ----
        }
      }
      text_pos.x = (screen->w - MENU_ZONE_WIDTH) / 2 + (MENU_ZONE_WIDTH - text_surface->w) / 2;
      text_pos.y = screen->h - MENU_ZONE_HEIGHT / 2 - text_surface->h / 2 + 2 * padding_y_from_center_menu_zone;
      SDL_BlitSurface(text_surface, NULL, screen, &text_pos);
      break;
#endif
#ifdef HAS_MENU_LOAD
    case MENU_TYPE_LOAD:
      /// ---- Write slot -----
      sprintf(text_tmp, "FROM SLOT   < %d >", savestate_slot + 1);
      text_surface = TTF_RenderText_Blended(menu_info_font, text_tmp, text_color);
      text_pos.x = (screen->w - MENU_ZONE_WIDTH) / 2 + (MENU_ZONE_WIDTH - text_surface->w) / 2;
      text_pos.y = screen->h - MENU_ZONE_HEIGHT / 2 - text_surface->h / 2;
      SDL_BlitSurface(text_surface, NULL, screen, &text_pos);

      if (menu_action) {
        sprintf(text_tmp, "Loading...");
        text_surface = TTF_RenderText_Blended(menu_info_font, text_tmp, text_color);
      }
      else {
        if (menu_confirmation) {
          sprintf(text_tmp, "Are you sure?");
          text_surface = TTF_RenderText_Blended(menu_info_font, text_tmp, text_color);
        }
        else {
          /// ---- Write current Load state ----
        }
      }
      text_pos.x = (screen->w - MENU_ZONE_WIDTH) / 2 + (MENU_ZONE_WIDTH - text_surface->w) / 2;
      text_pos.y = screen->h - MENU_ZONE_HEIGHT / 2 - text_surface->h / 2 + 2 * padding_y_from_center_menu_zone;
      SDL_BlitSurface(text_surface, NULL, screen, &text_pos);
      break;
#endif
#ifdef HAS_MENU_ASPECT_RATIO
    case MENU_TYPE_ASPECT_RATIO:
      sprintf(text_tmp, "<   %s   >", aspect_ratio_name[aspect_ratio]);
      text_surface = TTF_RenderText_Blended(menu_info_font, text_tmp, text_color);
      text_pos.x = (screen->w - MENU_ZONE_WIDTH) / 2 + (MENU_ZONE_WIDTH - text_surface->w) / 2;
      text_pos.y = screen->h - MENU_ZONE_HEIGHT / 2 - text_surface->h / 2 + padding_y_from_center_menu_zone;
      SDL_BlitSurface(text_surface, NULL, screen, &text_pos);
      break;
#endif
#ifdef HAS_MENU_USB
    case MENU_TYPE_USB:
      /// ---- Write slot -----
      sprintf(text_tmp, "%s USB", usb_sharing ? "EJECT" : "MOUNT");
      text_surface = TTF_RenderText_Blended(menu_title_font, text_tmp, text_color);
      text_pos.x = (screen->w - MENU_ZONE_WIDTH) / 2 + (MENU_ZONE_WIDTH - text_surface->w) / 2;
      text_pos.y = screen->h - MENU_ZONE_HEIGHT / 2 - text_surface->h / 2;
      SDL_BlitSurface(text_surface, NULL, screen, &text_pos);

      if (menu_action) {
        sprintf(text_tmp, "in progress ...");
        text_surface = TTF_RenderText_Blended(menu_info_font, text_tmp, text_color);
        text_pos.x = (screen->w - MENU_ZONE_WIDTH) / 2 + (MENU_ZONE_WIDTH - text_surface->w) / 2;
        text_pos.y = screen->h - MENU_ZONE_HEIGHT / 2 - text_surface->h / 2 + 2 * padding_y_from_center_menu_zone;
        SDL_BlitSurface(text_surface, NULL, screen, &text_pos);
      }
      else if (menu_confirmation) {
        sprintf(text_tmp, "Are you sure?");
        text_surface = TTF_RenderText_Blended(menu_info_font, text_tmp, text_color);
        text_pos.x = (screen->w - MENU_ZONE_WIDTH) / 2 + (MENU_ZONE_WIDTH - text_surface->w) / 2;
        text_pos.y = screen->h - MENU_ZONE_HEIGHT / 2 - text_surface->h / 2 + 2 * padding_y_from_center_menu_zone;
        SDL_BlitSurface(text_surface, NULL, screen, &text_pos);
      }
      else {
        ///Nothing
      }
      break;
#endif
#ifdef HAS_MENU_THEME
    case MENU_TYPE_THEME:
      /// ---- Write current chosen theme -----
      curLayoutName = (char*)Utils::getFileName(config->layouts_.at(indexChooseLayout)).c_str();

      // no more than max_chars chars in name to fit screen
      if (strlen(curLayoutName) > max_chars) {
        curLayoutName[max_chars - 2] = 0;
        dots = true;
      }
      sprintf(text_tmp, "< %s%s >", curLayoutName, dots ? "..." : "");

      text_surface = TTF_RenderText_Blended(menu_info_font, text_tmp, text_color);
      text_pos.x = (screen->w - MENU_ZONE_WIDTH) / 2 + (MENU_ZONE_WIDTH - text_surface->w) / 2;
      text_pos.y = screen->h - MENU_ZONE_HEIGHT / 2 - text_surface->h / 2;
      SDL_BlitSurface(text_surface, NULL, screen, &text_pos);

      if (menu_action) {
        sprintf(text_tmp, "In progress...");
        text_surface = TTF_RenderText_Blended(menu_info_font, text_tmp, text_color);
        text_pos.x = (screen->w - MENU_ZONE_WIDTH) / 2 + (MENU_ZONE_WIDTH - text_surface->w) / 2;
        text_pos.y = screen->h - MENU_ZONE_HEIGHT / 2 - text_surface->h / 2 + 2 * padding_y_from_center_menu_zone;
        SDL_BlitSurface(text_surface, NULL, screen, &text_pos);
      }
      else if (menu_confirmation) {
        sprintf(text_tmp, "Are you sure?");
        text_surface = TTF_RenderText_Blended(menu_info_font, text_tmp, text_color);
        text_pos.x = (screen->w - MENU_ZONE_WIDTH) / 2 + (MENU_ZONE_WIDTH - text_surface->w) / 2;
        text_pos.y = screen->h - MENU_ZONE_HEIGHT / 2 - text_surface->h / 2 + 2 * padding_y_from_center_menu_zone;
        SDL_BlitSurface(text_surface, NULL, screen, &text_pos);
      }
      break;
#endif
#ifdef HAS_MENU_LAUNCHER
    case MENU_TYPE_LAUNCHER:
      if (menu_action) {
        sprintf(text_tmp, "In progress...");
        text_surface = TTF_RenderText_Blended(menu_info_font, text_tmp, text_color);
        text_pos.x = (screen->w - MENU_ZONE_WIDTH) / 2 + (MENU_ZONE_WIDTH - text_surface->w) / 2;
        text_pos.y = screen->h - MENU_ZONE_HEIGHT / 2 - text_surface->h / 2 + 2 * padding_y_from_center_menu_zone;
        SDL_BlitSurface(text_surface, NULL, screen, &text_pos);
      }
      else if (menu_confirmation) {
        sprintf(text_tmp, "Are you sure?");
        text_surface = TTF_RenderText_Blended(menu_info_font, text_tmp, text_color);
        text_pos.x = (screen->w - MENU_ZONE_WIDTH) / 2 + (MENU_ZONE_WIDTH - text_surface->w) / 2;
        text_pos.y = screen->h - MENU_ZONE_HEIGHT / 2 - text_surface->h / 2 + 2 * padding_y_from_center_menu_zone;
        SDL_BlitSurface(text_surface, NULL, screen, &text_pos);
      }
      break;
#endif
#ifdef HAS_MENU_EXIT
    case MENU_TYPE_EXIT:
#endif
#ifdef HAS_MENU_POWERDOWN
    case MENU_TYPE_POWERDOWN:
#endif
#if defined(HAS_MENU_EXIT) || defined(HAS_MENU_POWERDOWN)
      if (menu_action) {
        sprintf(text_tmp, "Shutting down...");
        text_surface = TTF_RenderText_Blended(menu_info_font, text_tmp, text_color);
        text_pos.x = (screen->w - MENU_ZONE_WIDTH) / 2 + (MENU_ZONE_WIDTH - text_surface->w) / 2;
        text_pos.y = screen->h - MENU_ZONE_HEIGHT / 2 - text_surface->h / 2 + 2 * padding_y_from_center_menu_zone;
        SDL_BlitSurface(text_surface, NULL, screen, &text_pos);
      }
      else {
        if (menu_confirmation) {
          sprintf(text_tmp, "Are you sure?");
          text_surface = TTF_RenderText_Blended(menu_info_font, text_tmp, text_color);
          text_pos.x = (screen->w - MENU_ZONE_WIDTH) / 2 + (MENU_ZONE_WIDTH - text_surface->w) / 2;
          text_pos.y = screen->h - MENU_ZONE_HEIGHT / 2 - text_surface->h / 2 + 2 * padding_y_from_center_menu_zone;
          SDL_BlitSurface(text_surface, NULL, screen, &text_pos);
        }
      }
      break;
#endif
#ifdef HAS_MENU_RO_RW
    case MENU_TYPE_RO_RW:
      sprintf(text_tmp, "%s", read_write ? "READ-ONLY" : "READ-WRITE");
      text_surface = TTF_RenderText_Blended(menu_title_font, text_tmp, text_color);
      text_pos.x = (screen->w - MENU_ZONE_WIDTH) / 2 + (MENU_ZONE_WIDTH - text_surface->w) / 2;
      text_pos.y = screen->h - MENU_ZONE_HEIGHT / 2 - text_surface->h / 2;
      SDL_BlitSurface(text_surface, NULL, screen, &text_pos);

      if (menu_action) {
        sprintf(text_tmp, "in progress ...");
        text_surface = TTF_RenderText_Blended(menu_info_font, text_tmp, text_color);
        text_pos.x = (screen->w - MENU_ZONE_WIDTH) / 2 + (MENU_ZONE_WIDTH - text_surface->w) / 2;
        text_pos.y = screen->h - MENU_ZONE_HEIGHT / 2 - text_surface->h / 2 + 2 * padding_y_from_center_menu_zone;
        SDL_BlitSurface(text_surface, NULL, screen, &text_pos);
      }
      else if (menu_confirmation) {
        sprintf(text_tmp, "Are you sure?");
        text_surface = TTF_RenderText_Blended(menu_info_font, text_tmp, text_color);
        text_pos.x = (screen->w - MENU_ZONE_WIDTH) / 2 + (MENU_ZONE_WIDTH - text_surface->w) / 2;
        text_pos.y = screen->h - MENU_ZONE_HEIGHT / 2 - text_surface->h / 2 + 2 * padding_y_from_center_menu_zone;
        SDL_BlitSurface(text_surface, NULL, screen, &text_pos);
      }
      else {
        ///Nothing
      }
      break;
#endif
    default:
      break;
    }

    /// ------ Free Surfaces -------
    if (text_surface)
      SDL_FreeSurface(text_surface);
  }

  /// --------- Print arrows --------
  if (print_arrows) {
    /// Top arrow
    SDL_Rect pos_arrow_top;
    pos_arrow_top.x = (screen->w - img_arrow_top->w) / 2;
    pos_arrow_top.y = (screen->h - MENU_BG_SQUREE_HEIGHT) / 4 - img_arrow_top->h / 2;
    SDL_BlitSurface(img_arrow_top, NULL, screen, &pos_arrow_top);

    /// Bottom arrow
    SDL_Rect pos_arrow_bottom;
    pos_arrow_bottom.x = (screen->w - img_arrow_bottom->w) / 2;
    pos_arrow_bottom.y = screen->h -
      (screen->h - MENU_BG_SQUREE_HEIGHT) / 4 - img_arrow_bottom->h / 2;
    SDL_BlitSurface(img_arrow_bottom, NULL, screen, &pos_arrow_bottom);
  }

  /// --------- Flip Screen ----------
  SDL_Flip(screen);
}


int FK_RunMenu(SDL_Surface* screen)
{
  MENU_DEBUG_PRINTF("Run Menu\n");

  SDL_Event event;
  uint32_t prev_ms = SDL_GetTicks();
  uint32_t cur_ms = SDL_GetTicks();
  int scroll = 0;
  int start_scroll = 0;
  uint8_t screen_refresh = 1;
  char shell_cmd[100];
  FILE* fp;
  uint8_t menu_confirmation = 0;
  stop_menu_loop = 0;
#ifdef HAS_MENU_THEME
  indexChooseLayout = config->currentLayoutIdx_;
#endif
  int returnCode = MENU_RETURN_OK;

  /// ------ Get System values -------
  init_menu_system_values();
  int prevItem = menuItem;

  /// Save prev key repeat params and set new Key repeat
  SDL_GetKeyRepeat(&backup_key_repeat_delay, &backup_key_repeat_interval);
  if (SDL_EnableKeyRepeat(SDL_DEFAULT_REPEAT_DELAY, SDL_DEFAULT_REPEAT_INTERVAL)) {
    MENU_ERROR_PRINTF("ERROR with SDL_EnableKeyRepeat: %s\n", SDL_GetError());
  }

#if defined(HAS_MENU_SAVE) || defined(HAS_MENU_LOAD)
  /// Get save slot from game
  savestate_slot = (savestate_slot % MAX_SAVE_SLOTS); // security
#endif

  /// ------ Backup currently displayed app screen -------
  background_screen = SDL_CreateRGBSurface(SDL_SWSURFACE,
    screen->w, screen->h, 32, 0, 0, 0, 0);
  if (background_screen == NULL) {
    MENU_ERROR_PRINTF("ERROR Could not create background_screen: %s\n", SDL_GetError());
    return MENU_RETURN_ERROR;
  }
  if (SDL_BlitSurface(screen, NULL, background_screen, NULL)) {
    MENU_ERROR_PRINTF("ERROR Could not copy screen: %s\n", SDL_GetError());
  }

  /// -------- Main loop ---------
  while (!stop_menu_loop)
  {
    /// -------- Handle Keyboard Events ---------
    if (!scroll) {
      while (SDL_PollEvent(&event))
        switch (event.type)
        {
        case SDL_QUIT:
          stop_menu_loop = 1;
          returnCode = MENU_RETURN_EXIT;
          break;
        case SDL_KEYDOWN:
          switch (event.key.keysym.sym)
          {
          case SDLK_b:
            if (menu_confirmation) {
              /// ------ Reset menu confirmation ------
              menu_confirmation = 0;
              /// ------ Refresh screen ------
              screen_refresh = 1;
            }
            /*else{
              stop_menu_loop = 1;
            }*/
            break;

          case SDLK_q:
          case SDLK_ESCAPE:
            /// ------ Check if no action ------
#ifdef HAS_MENU_USB
            if (usb_sharing) {
              break;
            }
#endif
            stop_menu_loop = 1;
            break;

          case SDLK_d:
          case SDLK_DOWN:
            MENU_DEBUG_PRINTF("DOWN\n");
            /// ------ Check if no action ------
#ifdef HAS_MENU_USB
            if (usb_sharing) {
              break;
            }
#endif
            /// ------ Start scrolling to new menu -------
            menuItem++;
            if (menuItem >= nb_menu_zones) menuItem = 0;

#ifdef HAS_MENU_USB
            /// Skip if usb menu if usb not connected
            if (idx_menus[menuItem] == MENU_TYPE_USB && !usb_data_connected) {
              menuItem++;
              if (menuItem >= nb_menu_zones) menuItem = 0;
            }
#endif
            start_scroll = 1;

            /// ------ Reset menu confirmation ------
            menu_confirmation = 0;

            /// ------ Refresh screen ------
            screen_refresh = 1;
            break;

          case SDLK_u:
          case SDLK_UP:
            MENU_DEBUG_PRINTF("UP\n");
            /// ------ Check if no action ------
#ifdef HAS_MENU_USB
            if (usb_sharing) {
              break;
            }
#endif
            /// ------ Start scrolling to new menu -------
            menuItem--;
            if (menuItem < 0) menuItem = nb_menu_zones - 1;

#ifdef HAS_MENU_USB
            /// Skip if usb menu if usb not connected
            if (idx_menus[menuItem] == MENU_TYPE_USB && !usb_data_connected) {
              menuItem--;
              if (menuItem < 0) menuItem = nb_menu_zones - 1;
            }
#endif
            start_scroll = -1;

            /// ------ Reset menu confirmation ------
            menu_confirmation = 0;

            /// ------ Refresh screen ------
            screen_refresh = 1;
            break;

          case SDLK_l:
          case SDLK_LEFT:
            //MENU_DEBUG_PRINTF("LEFT\n");
#ifdef HAS_MENU_VOLUME
            if (idx_menus[menuItem] == MENU_TYPE_VOLUME) {
              MENU_DEBUG_PRINTF("Volume DOWN\n");
              /// ----- Compute new value -----
              volume_percentage = (volume_percentage < STEP_CHANGE_VOLUME) ?
                0 : (volume_percentage - STEP_CHANGE_VOLUME);

              /// ----- Shell cmd ----
              sprintf(shell_cmd, "%s %d", SHELL_CMD_VOLUME_SET, volume_percentage);
              fp = popen(shell_cmd, "r");
              if (fp == NULL) {
                MENU_ERROR_PRINTF("Failed to run command %s\n", shell_cmd);
              }

              /// ------ Refresh screen ------
              screen_refresh = 1;
            }
            else
#endif
#ifdef HAS_MENU_BRIGHTNESS
              if (idx_menus[menuItem] == MENU_TYPE_BRIGHTNESS) {
                MENU_DEBUG_PRINTF("Brightness DOWN\n");
                /// ----- Compute new value -----
                brightness_percentage = (brightness_percentage < STEP_CHANGE_BRIGHTNESS) ?
                  0 : (brightness_percentage - STEP_CHANGE_BRIGHTNESS);

                /// ----- Shell cmd ----
                sprintf(shell_cmd, "%s %d", SHELL_CMD_BRIGHTNESS_SET, brightness_percentage);
                fp = popen(shell_cmd, "r");
                if (fp == NULL) {
                  MENU_ERROR_PRINTF("Failed to run command %s\n", shell_cmd);
                }
                /// ------ Refresh screen ------
                screen_refresh = 1;
              }
              else
#endif
#ifdef HAS_MENU_LOAD
                if (idx_menus[menuItem] == MENU_TYPE_SAVE) {
                  MENU_DEBUG_PRINTF("Save Slot DOWN\n");
                  savestate_slot = (!savestate_slot) ? (MAX_SAVE_SLOTS - 1) : (savestate_slot - 1);
                  /// ------ Refresh screen ------
                  screen_refresh = 1;
                }
                else
#endif
#ifdef HAS_MENU_LOAD
                  if (idx_menus[menuItem] == MENU_TYPE_LOAD) {
                    MENU_DEBUG_PRINTF("Load Slot DOWN\n");
                    //idx_load_slot = (!idx_load_slot)?(MAX_SAVE_SLOTS-1):(idx_load_slot-1);
                    savestate_slot = (!savestate_slot) ? (MAX_SAVE_SLOTS - 1) : (savestate_slot - 1);
                    /// ------ Refresh screen ------
                    screen_refresh = 1;
                  }
                  else
#endif
#ifdef HAS_MENU_ASPECT_RATIO
                    if (idx_menus[menuItem] == MENU_TYPE_ASPECT_RATIO) {
                      MENU_DEBUG_PRINTF("Aspect Ratio DOWN\n");
                      aspect_ratio = (!aspect_ratio) ? (NB_ASPECT_RATIOS_TYPES - 1) : (aspect_ratio - 1);
                      /// ------ Refresh screen ------
                      screen_refresh = 1;
                    }
                    else
#endif
#ifdef HAS_MENU_THEME
                      if (idx_menus[menuItem] == MENU_TYPE_THEME) {
                        MENU_DEBUG_PRINTF("Theme previous\n");
                        indexChooseLayout = (!indexChooseLayout) ? (config->layouts_.size() - 1) : (indexChooseLayout - 1);
                        /// ------ Refresh screen ------
                        screen_refresh = 1;
                      }
                      else
#endif
                      {
                      }
            break;

          case SDLK_r:
          case SDLK_RIGHT:
            //MENU_DEBUG_PRINTF("RIGHT\n");
#ifdef HAS_MENU_VOLUME
            if (idx_menus[menuItem] == MENU_TYPE_VOLUME) {
              MENU_DEBUG_PRINTF("Volume UP\n");
              /// ----- Compute new value -----
              volume_percentage = (volume_percentage > 100 - STEP_CHANGE_VOLUME) ?
                100 : (volume_percentage + STEP_CHANGE_VOLUME);

              /// ----- Shell cmd ----
              sprintf(shell_cmd, "%s %d", SHELL_CMD_VOLUME_SET, volume_percentage);
              fp = popen(shell_cmd, "r");
              if (fp == NULL) {
                MENU_ERROR_PRINTF("Failed to run command %s\n", shell_cmd);
              }
              /// ------ Refresh screen ------
              screen_refresh = 1;
            }
            else
#endif
#ifdef HAS_MENU_BRIGHTNESS
              if (idx_menus[menuItem] == MENU_TYPE_BRIGHTNESS) {
                MENU_DEBUG_PRINTF("Brightness UP\n");
                /// ----- Compute new value -----
                brightness_percentage = (brightness_percentage > 100 - STEP_CHANGE_BRIGHTNESS) ?
                  100 : (brightness_percentage + STEP_CHANGE_BRIGHTNESS);

                /// ----- Shell cmd ----
                sprintf(shell_cmd, "%s %d", SHELL_CMD_BRIGHTNESS_SET, brightness_percentage);
                fp = popen(shell_cmd, "r");
                if (fp == NULL) {
                  MENU_ERROR_PRINTF("Failed to run command %s\n", shell_cmd);
                }
                /// ------ Refresh screen ------
                screen_refresh = 1;
              }
              else
#endif
#ifdef HAS_MENU_SAVE
                if (idx_menus[menuItem] == MENU_TYPE_SAVE) {
                  MENU_DEBUG_PRINTF("Save Slot UP\n");
                  savestate_slot = (savestate_slot + 1) % MAX_SAVE_SLOTS;
                  /// ------ Refresh screen ------
                  screen_refresh = 1;
                }
                else
#endif
#ifdef HAS_MENU_LOAD
                  if (idx_menus[menuItem] == MENU_TYPE_LOAD) {
                    MENU_DEBUG_PRINTF("Load Slot UP\n");
                    //idx_load_slot = (idx_load_slot+1)%MAX_SAVE_SLOTS;
                    savestate_slot = (savestate_slot + 1) % MAX_SAVE_SLOTS;
                    /// ------ Refresh screen ------
                    screen_refresh = 1;
                  }
                  else
#endif
#ifdef HAS_MENU_ASPECT_RATIO
                    if (idx_menus[menuItem] == MENU_TYPE_ASPECT_RATIO) {
                      MENU_DEBUG_PRINTF("Aspect Ratio UP\n");
                      aspect_ratio = (aspect_ratio + 1) % NB_ASPECT_RATIOS_TYPES;
                      /// ------ Refresh screen ------
                      screen_refresh = 1;
                    }
                    else
#endif
#ifdef HAS_MENU_THEME
                      if (idx_menus[menuItem] == MENU_TYPE_THEME) {
                        MENU_DEBUG_PRINTF("Theme previous\n");
                        indexChooseLayout = (indexChooseLayout + 1) % config->layouts_.size();
                        /// ------ Refresh screen ------
                        screen_refresh = 1;
                      }
                      else
#endif
                      {
                      }
            break;

          case SDLK_a:
          case SDLK_RETURN:
#ifdef HAS_MENU_SAVE
            if (idx_menus[menuItem] == MENU_TYPE_SAVE) {
              if (menu_confirmation) {
                MENU_DEBUG_PRINTF("Saving in slot %d\n", savestate_slot);
                /// ------ Refresh Screen -------
                menu_screen_refresh(screen, menuItem, prevItem, scroll, menu_confirmation, 1);

                /// ------ Save game ------
                stop_menu_loop = 1;
              }
              else {
                MENU_DEBUG_PRINTF("Save game - asking confirmation\n");
                menu_confirmation = 1;
                /// ------ Refresh screen ------
                screen_refresh = 1;
              }
            }
            else
#endif
#ifdef HAS_MENU_LOAD
              if (idx_menus[menuItem] == MENU_TYPE_LOAD) {
                if (menu_confirmation) {
                  MENU_DEBUG_PRINTF("Loading in slot %d\n", savestate_slot);
                  /// ------ Refresh Screen -------
                  menu_screen_refresh(screen, menuItem, prevItem, scroll, menu_confirmation, 1);

                  /// ------ Load game ------
                  stop_menu_loop = 1;
                }
                else {
                  MENU_DEBUG_PRINTF("Save game - asking confirmation\n");
                  menu_confirmation = 1;
                  /// ------ Refresh screen ------
                  screen_refresh = 1;
                }
              }
              else
#endif
#ifdef HAS_MENU_USB
                if (idx_menus[menuItem] == MENU_TYPE_USB) {
                  MENU_DEBUG_PRINTF("USB %s\n", usb_sharing ? "unmount" : "mount");
                  if (menu_confirmation) {
                    MENU_DEBUG_PRINTF("%s USB - confirmed\n", usb_sharing ? "Unmount" : "Mount");
                    /// ----- Refresh screen ----
                    menu_screen_refresh(screen, menuItem, prevItem, scroll, menu_confirmation, 1);

                    /// ----- Shell cmd ----
                    /*fp = popen(usb_sharing?SHELL_CMD_USB_UNMOUNT:SHELL_CMD_USB_MOUNT, "r");
                    if (fp == NULL) {
                      MENU_ERROR_PRINTF("Failed to run command %s\n", shell_cmd);
                    }
                    else{
                      usb_sharing = !usb_sharing;
                    }*/

                    bool res = Utils::executeRawPath(usb_sharing ? SHELL_CMD_USB_UNMOUNT : SHELL_CMD_USB_MOUNT);
                    if (!res) {
                      MENU_ERROR_PRINTF("Failed to run command %s\n", shell_cmd);
                    }
                    else {
                      usb_sharing = !usb_sharing;
                    }

                    /// ------ Refresh screen ------
                    menu_confirmation = 0;
                    screen_refresh = 1;
                  }
                  else {
                    MENU_DEBUG_PRINTF("%s USB - asking confirmation\n", usb_sharing ? "Unmount" : "Mount");
                    menu_confirmation = 1;
                    screen_refresh = 1;
                  }
                }
                else
#endif
#ifdef HAS_MENU_THEME
                  if (idx_menus[menuItem] == MENU_TYPE_THEME) {
                    if (menu_confirmation) {
                      MENU_DEBUG_PRINTF("Theme change - confirmed\n");

                      /// ------ Refresh Screen -------
                      menu_screen_refresh(screen, menuItem, prevItem, scroll, menu_confirmation, 1);

                      /// ----- Write new theme and restart RetroFe ----
                      config->exportCurrentLayout(Utils::combinePath(Configuration::absolutePath, "layout.conf"),
                        Utils::getFileName(config->layouts_.at(indexChooseLayout)));
                      stop_menu_loop = 1;
                      returnCode = MENU_RETURN_EXIT;
                    }
                    else {
                      MENU_DEBUG_PRINTF("Theme change - asking confirmation\n");
                      menu_confirmation = 1;
                      /// ------ Refresh screen ------
                      screen_refresh = 1;
                    }
                  }
                  else
#endif
#ifdef HAS_MENU_LAUNCHER
                    if (idx_menus[menuItem] == MENU_TYPE_LAUNCHER) {
                      if (menu_confirmation) {
                        MENU_DEBUG_PRINTF("Lancher change - confirmed\n");

                        /// ------ Refresh Screen -------
                        menu_screen_refresh(screen, menuItem, prevItem, scroll, menu_confirmation, 1);

                        /// ----- Shell cmd ----
                        MENU_DEBUG_PRINTF("Running command: %s\n", SHELL_CMD_SET_LAUNCHER_GMENU2X);
                        Utils::executeRawPath(SHELL_CMD_SET_LAUNCHER_GMENU2X);

                        stop_menu_loop = 1;
                        returnCode = MENU_RETURN_EXIT;
                      }
                      else {
                        MENU_DEBUG_PRINTF("Launcher change - asking confirmation\n");
                        menu_confirmation = 1;
                        /// ------ Refresh screen ------
                        screen_refresh = 1;
                      }
                    }
                    else
#endif
#ifdef HAS_MENU_EXIT
                      if (idx_menus[menuItem] == MENU_TYPE_EXIT) {
                        MENU_DEBUG_PRINTF("Exit game\n");
                        if (menu_confirmation) {
                          MENU_DEBUG_PRINTF("Exit game - confirmed\n");
                          /// ----- The game should be saved here ----

                          /// ----- Exit game and back to launcher ----
                          stop_menu_loop = 1;
                          returnCode = MENU_RETURN_EXIT;
                        }
                        else {
                          MENU_DEBUG_PRINTF("Exit game - asking confirmation\n");
                          menu_confirmation = 1;
                          /// ------ Refresh screen ------
                          screen_refresh = 1;
                        }
                      }
                      else
#endif
#ifdef HAS_MENU_POWERDOWN
                        if (idx_menus[menuItem] == MENU_TYPE_POWERDOWN) {
                          if (menu_confirmation) {
                            MENU_DEBUG_PRINTF("Powerdown - confirmed\n");

                            /// ------ Refresh Screen -------
                            menu_screen_refresh(screen, menuItem, prevItem, scroll, menu_confirmation, 1);

                            /// ----- Shell cmd ----
                            sprintf(shell_cmd, "%s", SHELL_CMD_POWERDOWN);
                            fp = popen(shell_cmd, "r");
                            if (fp == NULL) {
                              MENU_ERROR_PRINTF("Failed to run command %s\n", shell_cmd);
                            }

                            return MENU_RETURN_EXIT;
                          }
                          else {
                            MENU_DEBUG_PRINTF("Powerdown - asking confirmation\n");
                            menu_confirmation = 1;
                            /// ------ Refresh screen ------
                            screen_refresh = 1;
                          }
                        }
                        else
#endif
#ifdef HAS_MENU_RO_RW
                          if (idx_menus[menuItem] == MENU_TYPE_RO_RW) {
                            MENU_DEBUG_PRINTF("%s\n", read_write ? "RO" : "RW");
                            if (menu_confirmation) {
                              MENU_DEBUG_PRINTF("SYSTEM %s - confirmed\n", read_write ? "RO" : "RW");
                              /// ----- Refresh screen ----
                              menu_screen_refresh(screen, menuItem, prevItem, scroll, menu_confirmation, 1);

                              /// ----- Shell cmd ----
                              if (system(read_write ? SHELL_CMD_RO : SHELL_CMD_RW) < 0) {
                                MENU_ERROR_PRINTF("Failed to run command %s\n", shell_cmd);
                              }
                              else {
                                read_write = !read_write;
                              }

                              /// ------ Refresh screen ------
                              menu_confirmation = 0;
                              screen_refresh = 1;
                            }
                            else {
                              MENU_DEBUG_PRINTF("SYSTEM %s - asking confirmation\n", read_write ? "RW" : "RO");
                              menu_confirmation = 1;
                              screen_refresh = 1;
                            }
                          }
                          else
#endif
                          {
                          }
            break;

          default:
            //MENU_DEBUG_PRINTF("Keydown: %d\n", event.key.keysym.sym);
            break;
          }
          break;
        }
    }

    /// --------- Handle Scroll effect ---------
    if ((scroll > 0) || (start_scroll > 0)) {
      scroll += MIN(SCROLL_SPEED_PX, MENU_ZONE_HEIGHT - scroll);
      start_scroll = 0;
      screen_refresh = 1;
    }
    else if ((scroll < 0) || (start_scroll < 0)) {
      scroll -= MIN(SCROLL_SPEED_PX, MENU_ZONE_HEIGHT + scroll);
      start_scroll = 0;
      screen_refresh = 1;
    }
    if (scroll >= MENU_ZONE_HEIGHT || scroll <= -MENU_ZONE_HEIGHT) {
      prevItem = menuItem;
      scroll = 0;
      screen_refresh = 1;
    }

    /// --------- Handle FPS ---------
    cur_ms = SDL_GetTicks();
    if (cur_ms - prev_ms < 1000 / FPS_MENU) {
      SDL_Delay(1000 / FPS_MENU - (cur_ms - prev_ms));
    }
    prev_ms = SDL_GetTicks();


    /// --------- Refresh screen
    if (screen_refresh) {
      menu_screen_refresh(screen, menuItem, prevItem, scroll, menu_confirmation, 0);
    }

    /// --------- reset screen refresh ---------
    screen_refresh = 0;
  }

  /// ------ Reset prev key repeat params -------
  if (SDL_EnableKeyRepeat(backup_key_repeat_delay, backup_key_repeat_interval)) {
    MENU_ERROR_PRINTF("ERROR with SDL_EnableKeyRepeat: %s\n", SDL_GetError());
  }

  /// --------- Clear HW screen ----------
  if (SDL_BlitSurface(background_screen, NULL, screen, NULL)) {
    MENU_ERROR_PRINTF("ERROR Could not Clear screen: %s\n", SDL_GetError());
  }

  /// --------- Flip Screen ----------
  SDL_Flip(screen);

  if (background_screen != NULL) {
    SDL_FreeSurface(background_screen);
    background_screen = NULL;
  }
  MENU_DEBUG_PRINTF("Leave Menu\n");
  return returnCode;
}

#include <vector>
#include <string>
#include <functional>>

class FunKeyMenuEntry
{
  std::string caption;
  std::function<void()> lambda;
};

class FunKeyMenu
{
private:
  std::vector<FunKeyMenuEntry> entry;

public:

};

void FK_InitMenu(fkmenu_t& handle)
{
  FunKeyMenu* menu = new FunKeyMenu();
  handle = reinterpret_cast<uintptr_t>(menu);
}

void FK_StopMenu(fkmenu_t& handle)
{
  FunKeyMenu* menu = reinterpret_cast<FunKeyMenu*>(handle);
  delete menu;
>>>>>>> 401b67d4
}<|MERGE_RESOLUTION|>--- conflicted
+++ resolved
@@ -1,44 +1,44 @@
-<<<<<<< HEAD
 /*
-		FK - FunKey retro gaming console library
-		Copyright (C) 2020-2021 Vincent Buso
-		Copyright (C) 2020-2021 Michel Stempin
-
-		This library is free software; you can redistribute it and/or
-		modify it under the terms of the GNU Lesser General Public
-		License as published by the Free Software Foundation; either
-		version 2.1 of the License, or (at your option) any later version.
-
-		This library is distributed in the hope that it will be useful,
-		but WITHOUT ANY WARRANTY; without even the implied warranty of
-		MERCHANTABILITY or FITNESS FOR A PARTICULAR PURPOSE.  See the GNU
-		Lesser General Public License for more details.
-
-		You should have received a copy of the GNU Lesser General Public
-		License along with this library; if not, write to the Free Software
-		Foundation, Inc., 51 Franklin St, Fifth Floor, Boston, MA  02110-1301  USA
-
-		Vincent Buso
-		vincent.buso@funkey-project.com
-		Michel Stempin
-		michel.stempin@funkey-project.com
+    FK - FunKey retro gaming console library
+    Copyright (C) 2020-2021 Vincent Buso
+    Copyright (C) 2020-2021 Michel Stempin
+
+    This library is free software; you can redistribute it and/or
+    modify it under the terms of the GNU Lesser General Public
+    License as published by the Free Software Foundation; either
+    version 2.1 of the License, or (at your option) any later version.
+
+    This library is distributed in the hope that it will be useful,
+    but WITHOUT ANY WARRANTY; without even the implied warranty of
+    MERCHANTABILITY or FITNESS FOR A PARTICULAR PURPOSE.  See the GNU
+    Lesser General Public License for more details.
+
+    You should have received a copy of the GNU Lesser General Public
+    License along with this library; if not, write to the Free Software
+    Foundation, Inc., 51 Franklin St, Fifth Floor, Boston, MA  02110-1301  USA
+
+    Vincent Buso
+    vincent.buso@funkey-project.com
+    Michel Stempin
+    michel.stempin@funkey-project.com
 */
 
 /**
  *  @file FK_menu.c
  *  This is the menu API for the FunKey retro gaming console library
  */
+
 #include "menu.h"
 
 #if defined(_WIN32)
 struct Platform
 {
-	static FILE* platformPopen(const char* command, const char* type) { return nullptr; }
+  static FILE* platformPopen(const char* command, const char* type) { return nullptr; }
 };
 #else
 struct Platform
 {
-	static FILE* platformPopen(const char* command, const char* type) { return popen(command, type); }
+  static FILE* platformPopen(const char* command, const char* type) { return popen(command, type); }
 };
 #endif
 
@@ -159,1477 +159,6 @@
 
 #if defined(HAS_MENU_VOLUME) || defined(HAS_MENU_BRIGHTNESS)
 static void draw_progress_bar(SDL_Surface* surface, uint16_t x, uint16_t y, uint16_t width,
-	uint16_t height, uint8_t percentage, uint16_t nb_bars)
-{
-	/// ------ Init Variables ------
-	uint16_t line_width = 1; //px
-	uint16_t padding_bars_ratio = 3;
-	uint16_t nb_full_bars = 0;
-
-	/// ------ Check values ------
-	percentage = (percentage > 100) ? 100 : percentage;
-	x = (x > (surface->w - 1)) ? (surface->w - 1) : x;
-	y = (y > surface->h - 1) ? (surface->h - 1) : y;
-	width = (width < line_width * 2 + 1) ? (line_width * 2 + 1) : width;
-	width = (width > surface->w - x - 1) ? (surface->w - x - 1) : width;
-	height = (height < line_width * 2 + 1) ? (line_width * 2 + 1) : height;
-	height = (height > surface->h - y - 1) ? (surface->h - y - 1) : height;
-	uint16_t nb_bars_max = (width * padding_bars_ratio / (line_width * 2 + 1) + 1) / (padding_bars_ratio + 1);
-	nb_bars = (nb_bars > nb_bars_max) ? nb_bars_max : nb_bars;
-	uint16_t bar_width = (width / nb_bars) * padding_bars_ratio / (padding_bars_ratio + 1) + 1;
-	uint16_t bar_padding_x = bar_width / padding_bars_ratio;
-	nb_full_bars = nb_bars * percentage / 100;
-
-	/// ------ draw full bars ------
-	for (int i = 0; i < nb_full_bars; ++i)
-	{
-		/// ---- draw one bar ----
-		//MENU_DEBUG_PRINTF("Drawing filled bar %d\n", i);
-		SDL_Rect rect = { x + i * (bar_width + bar_padding_x),
-				y, bar_width, height };
-		SDL_FillRect(surface, &rect, SDL_MapRGB(surface->format, GRAY_MAIN_R, GRAY_MAIN_G, GRAY_MAIN_B));
-	}
-
-	/// ------ draw full bars ------
-	for (int i = 0; i < (nb_bars - nb_full_bars); ++i)
-	{
-		/// ---- draw one bar ----
-		//MENU_DEBUG_PRINTF("Drawing empty bar %d\n", i);
-		SDL_Rect rect = { x + i * (bar_width + bar_padding_x) + nb_full_bars * (bar_width + bar_padding_x),
-				y, bar_width, height };
-		SDL_FillRect(surface, &rect, SDL_MapRGB(surface->format, GRAY_MAIN_R, GRAY_MAIN_G, GRAY_MAIN_B));
-
-		SDL_Rect rect2 = { x + i * (bar_width + bar_padding_x) + line_width + nb_full_bars * (bar_width + bar_padding_x),
-				y + line_width, bar_width - line_width * 2, height - line_width * 2 };
-		SDL_FillRect(surface, &rect2, SDL_MapRGB(surface->format, WHITE_MAIN_R, WHITE_MAIN_R, WHITE_MAIN_R));
-	}
-
-
-}
-#endif
-
-static void add_menu_zone(ENUM_MENU_TYPE menu_type)
-{
-	/// ------ Increase nb of menu zones -------
-	nb_menu_zones++;
-
-	/// ------ Realoc idx Menus array -------
-	if (!idx_menus) {
-		idx_menus = (int*)malloc(nb_menu_zones * sizeof(int));
-		menu_zone_surfaces = (SDL_Surface**)malloc(nb_menu_zones * sizeof(SDL_Surface*));
-	}
-	else {
-		int* temp = (int*)realloc(idx_menus, nb_menu_zones * sizeof(int));
-		idx_menus = temp;
-		menu_zone_surfaces = (SDL_Surface**)realloc(menu_zone_surfaces, nb_menu_zones * sizeof(SDL_Surface*));
-	}
-	idx_menus[nb_menu_zones - 1] = menu_type;
-
-	/// ------ Reinit menu surface with height increased -------
-	menu_zone_surfaces[nb_menu_zones - 1] = IMG_Load(MENU_PNG_BG_PATH);
-	if (!menu_zone_surfaces[nb_menu_zones - 1]) {
-		MENU_ERROR_PRINTF("ERROR IMG_Load: %s\n", IMG_GetError());
-	}
-
-	/// --------- Init Common Variables --------
-	SDL_Surface* text_surface = NULL;
-	SDL_Surface* surface = menu_zone_surfaces[nb_menu_zones - 1];
-	SDL_Rect text_pos;
-
-	/// --------- Add new zone ---------
-	switch (menu_type) {
-#ifdef HAS_MENU_VOLUME
-	case MENU_TYPE_VOLUME:
-		MENU_DEBUG_PRINTF("Init MENU_TYPE_VOLUME\n");
-		/// ------ Text ------
-		text_surface = TTF_RenderText_Blended(menu_title_font, "VOLUME", text_color);
-		text_pos.x = (surface->w - MENU_ZONE_WIDTH) / 2 + (MENU_ZONE_WIDTH - text_surface->w) / 2;
-		text_pos.y = surface->h - MENU_ZONE_HEIGHT / 2 - text_surface->h / 2 - padding_y_from_center_menu_zone;
-		SDL_BlitSurface(text_surface, NULL, surface, &text_pos);
-
-		x_volume_bar = (surface->w - MENU_ZONE_WIDTH) / 2 + (MENU_ZONE_WIDTH - width_progress_bar) / 2;
-		y_volume_bar = surface->h - MENU_ZONE_HEIGHT / 2 - height_progress_bar / 2 + padding_y_from_center_menu_zone;
-		draw_progress_bar(surface, x_volume_bar, y_volume_bar,
-			width_progress_bar, height_progress_bar, 0, 100 / STEP_CHANGE_VOLUME);
-		break;
-#endif
-#ifdef HAS_MENU_BRIGHTNESS
-	case MENU_TYPE_BRIGHTNESS:
-		MENU_DEBUG_PRINTF("Init MENU_TYPE_BRIGHTNESS\n");
-		/// ------ Text ------
-		text_surface = TTF_RenderText_Blended(menu_title_font, "BRIGHTNESS", text_color);
-		text_pos.x = (surface->w - MENU_ZONE_WIDTH) / 2 + (MENU_ZONE_WIDTH - text_surface->w) / 2;
-		text_pos.y = surface->h - MENU_ZONE_HEIGHT / 2 - text_surface->h / 2 - padding_y_from_center_menu_zone;
-		SDL_BlitSurface(text_surface, NULL, surface, &text_pos);
-
-		x_brightness_bar = (surface->w - MENU_ZONE_WIDTH) / 2 + (MENU_ZONE_WIDTH - width_progress_bar) / 2;
-		y_brightness_bar = surface->h - MENU_ZONE_HEIGHT / 2 - height_progress_bar / 2 + padding_y_from_center_menu_zone;
-		draw_progress_bar(surface, x_brightness_bar, y_brightness_bar,
-			width_progress_bar, height_progress_bar, 0, 100 / STEP_CHANGE_BRIGHTNESS);
-		break;
-#endif
-#ifdef HAS_MENU_SAVE
-	case MENU_TYPE_SAVE:
-		MENU_DEBUG_PRINTF("Init MENU_TYPE_SAVE\n");
-		/// ------ Text ------
-		text_surface = TTF_RenderText_Blended(menu_title_font, "SAVE", text_color);
-		text_pos.x = (surface->w - MENU_ZONE_WIDTH) / 2 + (MENU_ZONE_WIDTH - text_surface->w) / 2;
-		text_pos.y = surface->h - MENU_ZONE_HEIGHT / 2 - text_surface->h / 2 - padding_y_from_center_menu_zone * 2;
-		SDL_BlitSurface(text_surface, NULL, surface, &text_pos);
-		break;
-#endif
-#ifdef HAS_MENU_LOAD
-	case MENU_TYPE_LOAD:
-		MENU_DEBUG_PRINTF("Init MENU_TYPE_LOAD\n");
-		/// ------ Text ------
-		text_surface = TTF_RenderText_Blended(menu_title_font, "LOAD", text_color);
-		text_pos.x = (surface->w - MENU_ZONE_WIDTH) / 2 + (MENU_ZONE_WIDTH - text_surface->w) / 2;
-		text_pos.y = surface->h - MENU_ZONE_HEIGHT / 2 - text_surface->h / 2 - padding_y_from_center_menu_zone * 2;
-		SDL_BlitSurface(text_surface, NULL, surface, &text_pos);
-		break;
-#endif
-#ifdef HAS_MENU_ASPECT_RATIO
-	case MENU_TYPE_ASPECT_RATIO:
-		MENU_DEBUG_PRINTF("Init MENU_TYPE_ASPECT_RATIO\n");
-		/// ------ Text ------
-		text_surface = TTF_RenderText_Blended(menu_title_font, "ASPECT RATIO", text_color);
-		text_pos.x = (surface->w - MENU_ZONE_WIDTH) / 2 + (MENU_ZONE_WIDTH - text_surface->w) / 2;
-		text_pos.y = surface->h - MENU_ZONE_HEIGHT / 2 - text_surface->h / 2 - padding_y_from_center_menu_zone;
-		SDL_BlitSurface(text_surface, NULL, surface, &text_pos);
-		break;
-#endif
-#ifdef HAS_MENU_USB
-	case MENU_TYPE_USB:
-		MENU_DEBUG_PRINTF("Init MENU_TYPE_USB\n");
-		/// ------ Text ------
-		text_surface = TTF_RenderText_Blended(menu_title_font, "USB", text_color);
-		text_pos.x = (surface->w - MENU_ZONE_WIDTH) / 2 + (MENU_ZONE_WIDTH - text_surface->w) / 2;
-		text_pos.y = surface->h - MENU_ZONE_HEIGHT / 2 - text_surface->h / 2;
-		SDL_BlitSurface(text_surface, NULL, surface, &text_pos);
-		break;
-#endif
-#ifdef HAS_MENU_THEME
-	case MENU_TYPE_THEME:
-		MENU_DEBUG_PRINTF("Init MENU_TYPE_THEME\n");
-		/// ------ Text ------
-		text_surface = TTF_RenderText_Blended(menu_title_font, "SET THEME", text_color);
-		text_pos.x = (surface->w - MENU_ZONE_WIDTH) / 2 + (MENU_ZONE_WIDTH - text_surface->w) / 2;
-		text_pos.y = surface->h - MENU_ZONE_HEIGHT / 2 - text_surface->h / 2 - padding_y_from_center_menu_zone * 2;
-		SDL_BlitSurface(text_surface, NULL, surface, &text_pos);
-		break;
-#endif
-#ifdef HAS_MENU_LAUNCHER
-	case MENU_TYPE_LAUNCHER:
-		MENU_DEBUG_PRINTF("Init MENU_TYPE_LAUNCHER\n");
-		/// ------ Text ------
-		text_surface = TTF_RenderText_Blended(menu_title_font, "SET LAUNCHER", text_color);
-		text_pos.x = (surface->w - MENU_ZONE_WIDTH) / 2 + (MENU_ZONE_WIDTH - text_surface->w) / 2;
-		text_pos.y = surface->h - MENU_ZONE_HEIGHT / 2 - text_surface->h / 2 - padding_y_from_center_menu_zone * 2;
-		SDL_BlitSurface(text_surface, NULL, surface, &text_pos);
-		/// ------ Text ------
-		text_surface = TTF_RenderText_Blended(menu_title_font, "GMENU2X", text_color);
-		text_pos.x = (surface->w - MENU_ZONE_WIDTH) / 2 + (MENU_ZONE_WIDTH - text_surface->w) / 2;
-		text_pos.y = surface->h - MENU_ZONE_HEIGHT / 2 - text_surface->h / 2;
-		SDL_BlitSurface(text_surface, NULL, surface, &text_pos);
-		break;
-#endif
-#ifdef HAS_MENU_RO_RW
-	case MENU_TYPE_RO_RW:
-		MENU_DEBUG_PRINTF("Init MENU_TYPE_RO_RW\n");
-		/// ------ Text ------
-		text_surface = TTF_RenderText_Blended(menu_title_font, "SET SYSTEM:", text_color);
-		text_pos.x = (surface->w - MENU_ZONE_WIDTH) / 2 + (MENU_ZONE_WIDTH - text_surface->w) / 2;
-		text_pos.y = surface->h - MENU_ZONE_HEIGHT / 2 - text_surface->h / 2 - padding_y_from_center_menu_zone * 2;
-		SDL_BlitSurface(text_surface, NULL, surface, &text_pos);
-		break;
-#endif
-#ifdef HAS_MENU_EXIT
-	case MENU_TYPE_EXIT:
-		MENU_DEBUG_PRINTF("Init MENU_TYPE_EXIT\n");
-		/// ------ Text ------
-		text_surface = TTF_RenderText_Blended(menu_title_font, "EXIT APP", text_color);
-		text_pos.x = (surface->w - MENU_ZONE_WIDTH) / 2 + (MENU_ZONE_WIDTH - text_surface->w) / 2;
-		text_pos.y = surface->h - MENU_ZONE_HEIGHT / 2 - text_surface->h / 2;
-		SDL_BlitSurface(text_surface, NULL, surface, &text_pos);
-		break;
-#endif
-#ifdef HAS_MENU_POWERDOWN
-	case MENU_TYPE_POWERDOWN:
-		MENU_DEBUG_PRINTF("Init MENU_TYPE_POWERDOWN\n");
-		/// ------ Text ------
-		text_surface = TTF_RenderText_Blended(menu_title_font, "POWERDOWN", text_color);
-		text_pos.x = (surface->w - MENU_ZONE_WIDTH) / 2 + (MENU_ZONE_WIDTH - text_surface->w) / 2;
-		text_pos.y = surface->h - MENU_ZONE_HEIGHT / 2 - text_surface->h / 2;
-		SDL_BlitSurface(text_surface, NULL, surface, &text_pos);
-		break;
-#endif
-	default:
-		MENU_DEBUG_PRINTF("Warning - In add_menu_zone, unknown MENU_TYPE: %d\n", menu_type);
-		break;
-	}
-
-	/// ------ Free Surfaces -------
-	SDL_FreeSurface(text_surface);
-}
-
-static void init_menu_zones(void)
-{
-#ifdef HAS_MENU_VOLUME
-	add_menu_zone(MENU_TYPE_VOLUME);
-#endif
-#ifdef HAS_MENU_BRIGHTNESS
-	add_menu_zone(MENU_TYPE_BRIGHTNESS);
-#endif
-#ifdef HAS_MENU_SAVE
-	add_menu_zone(MENU_TYPE_SAVE);
-#endif
-#ifdef HAS_MENU_LOAD
-	add_menu_zone(MENU_TYPE_LOAD);
-#endif
-#ifdef HAS_MENU_ASPECT_RATIO
-	add_menu_zone(MENU_TYPE_ASPECT_RATIO);
-#endif
-#ifdef HAS_MENU_RO_RW
-	add_menu_zone(MENU_TYPE_RO_RW);
-#endif
-#ifdef HAS_MENU_EXIT
-	add_menu_zone(MENU_TYPE_EXIT);
-#endif
-#ifdef HAS_MENU_USB
-	add_menu_zone(MENU_TYPE_USB);
-#endif
-#ifdef HAS_MENU_THEME
-	add_menu_zone(MENU_TYPE_THEME);
-#endif
-#ifdef HAS_MENU_LAUNCHER
-	add_menu_zone(MENU_TYPE_LAUNCHER);
-#endif
-#ifdef HAS_MENU_POWERDOWN
-	add_menu_zone(MENU_TYPE_POWERDOWN);
-#endif
-}
-
-
-#ifdef HAS_MENU_THEME
-void FK_InitMenu(Configuration& c)
-#else
-void FK_InitMenu(void)
-#endif
-{
-	MENU_DEBUG_PRINTF("Init Menu\n");
-	/// ----- Loading the fonts -----
-	menu_title_font = TTF_OpenFont(MENU_FONT_NAME_TITLE, MENU_FONT_SIZE_TITLE);
-	if (!menu_title_font) {
-		MENU_ERROR_PRINTF("ERROR in init_menu_SDL: Could not open menu font %s, %s\n", MENU_FONT_NAME_TITLE, SDL_GetError());
-	}
-	menu_info_font = TTF_OpenFont(MENU_FONT_NAME_INFO, MENU_FONT_SIZE_INFO);
-	if (!menu_info_font) {
-		MENU_ERROR_PRINTF("ERROR in init_menu_SDL: Could not open menu font %s, %s\n", MENU_FONT_NAME_INFO, SDL_GetError());
-	}
-	menu_small_info_font = TTF_OpenFont(MENU_FONT_NAME_SMALL_INFO, MENU_FONT_SIZE_SMALL_INFO);
-	if (!menu_small_info_font) {
-		MENU_ERROR_PRINTF("ERROR in init_menu_SDL: Could not open menu font %s, %s\n", MENU_FONT_NAME_SMALL_INFO, SDL_GetError());
-	}
-
-	/// ------ Load arrows imgs -------
-	img_arrow_top = IMG_Load(MENU_PNG_ARROW_TOP_PATH);
-	if (!img_arrow_top) {
-		MENU_ERROR_PRINTF("ERROR IMG_Load: %s\n", IMG_GetError());
-	}
-	img_arrow_bottom = IMG_Load(MENU_PNG_ARROW_BOTTOM_PATH);
-	if (!img_arrow_bottom) {
-		MENU_ERROR_PRINTF("ERROR IMG_Load: %s\n", IMG_GetError());
-	}
-
-#ifdef HAS_MENU_THEME
-	/// ------ Save config pointer ------
-	config = &c;
-#endif
-#ifdef HAS_MENU_RO_RW
-	/// ----- Shell cmd ----
-	if (system(SHELL_CMD_RO) < 0) {
-		MENU_ERROR_PRINTF("Failed to run command %s\n", SHELL_CMD_RO);
-	}
-#endif
-
-	/// ------ Init menu zones ------
-	init_menu_zones();
-
-	return;
-}
-
-
-void FK_EndMenu(void)
-{
-	MENU_DEBUG_PRINTF("End Menu \n");
-	/// ------ Close font -------
-	TTF_CloseFont(menu_title_font);
-	TTF_CloseFont(menu_info_font);
-	TTF_CloseFont(menu_small_info_font);
-
-	/// ------ Free Surfaces -------
-	for (int i = 0; i < nb_menu_zones; i++) {
-		if (menu_zone_surfaces[i] != NULL) {
-			SDL_FreeSurface(menu_zone_surfaces[i]);
-		}
-	}
-	SDL_FreeSurface(img_arrow_top);
-	SDL_FreeSurface(img_arrow_bottom);
-
-	/// ------ Free Menu memory and reset vars -----
-	if (idx_menus) {
-		free(idx_menus);
-	}
-	idx_menus = NULL;
-	nb_menu_zones = 0;
-
-#ifdef HAS_MENU_RO_RW
-	/// ----- Shell cmd ----
-	if (system(SHELL_CMD_RO) < 0) {
-		MENU_ERROR_PRINTF("Failed to run command %s\n", SHELL_CMD_RO);
-	}
-#endif
-
-	return;
-}
-
-void FK_StopMenu(void)
-{
-	stop_menu_loop = 1;
-}
-
-
-static void init_menu_system_values(void)
-{
-#if defined(HAS_MENU_VOLUME) || defined(HAS_MENU_BRIGHTNESS) || defined(HAS_MENU_USB) || defined(HAS_MENU_RO_RW)
-	FILE* fp;
-	char res[100];
-#endif
-
-#ifdef HAS_MENU_VOLUME
-	/// ------- Get system volume percentage --------
-	fp = Platform::platformPopen(SHELL_CMD_VOLUME_GET, "r");
-	if (fp == NULL) {
-		MENU_ERROR_PRINTF("Failed to run command %s\n", SHELL_CMD_VOLUME_GET);
-		volume_percentage = 50; ///wrong value: setting default to 50
-	}
-	else {
-		fgets(res, sizeof(res) - 1, fp);
-
-		/// Check if Volume is a number (at least the first char)
-		if (res[0] < '0' || res[0] > '9') {
-			MENU_ERROR_PRINTF("Wrong return value: %s for volume cmd: %s\n", res, SHELL_CMD_VOLUME_GET);
-			volume_percentage = 50; ///wrong value: setting default to 50
-		}
-		else {
-			volume_percentage = atoi(res);
-			MENU_DEBUG_PRINTF("System volume = %d%%\n", volume_percentage);
-		}
-	}
-#endif
-#ifdef HAS_MENU_BRIGHTNESS
-	/// ------- Get system brightness percentage -------
-	fp = Platform::platformPopen(SHELL_CMD_BRIGHTNESS_GET, "r");
-	if (fp == NULL) {
-		MENU_ERROR_PRINTF("Failed to run command %s\n", SHELL_CMD_BRIGHTNESS_GET);
-		brightness_percentage = 50; ///wrong value: setting default to 50
-	}
-	else {
-		fgets(res, sizeof(res) - 1, fp);
-
-		/// Check if brightness is a number (at least the first char)
-		if (res[0] < '0' || res[0] > '9') {
-			MENU_ERROR_PRINTF("Wrong return value: %s for volume cmd: %s\n", res, SHELL_CMD_BRIGHTNESS_GET);
-			brightness_percentage = 50; ///wrong value: setting default to 50
-		}
-		else {
-			brightness_percentage = atoi(res);
-			MENU_DEBUG_PRINTF("System brightness = %d%%\n", brightness_percentage);
-		}
-	}
-#endif
-#ifdef HAS_MENU_USB
-	/// ------- Get USB Value -------
-	usb_data_connected = Utils::executeRawPath(SHELL_CMD_USB_DATA_CONNECTED);
-	usb_sharing = Utils::executeRawPath(SHELL_CMD_USB_CHECK_IS_SHARING);
-
-	/** Sanity check if usb not connected */
-	if (!usb_data_connected) {
-		usb_sharing = 0;
-
-		if (idx_menus[menuItem] == MENU_TYPE_USB) {
-			menuItem = 0;
-		}
-	}
-
-	/** Sanity check if currently in USB sharing (should not happen) */
-	if (usb_sharing) {
-
-		/// Force USB menu to launch
-		for (int cur_idx = 0; cur_idx < nb_menu_zones; cur_idx++) {
-			if (idx_menus[cur_idx] == MENU_TYPE_USB) {
-				menuItem = cur_idx;
-				printf("USB mounted, setting menu item to %d\n", menuItem);
-				break;
-			}
-		}
-	}
-#endif
-}
-
-static void menu_screen_refresh(SDL_Surface* screen, int menuItem, int prevItem, int scroll, uint8_t menu_confirmation, uint8_t menu_action)
-{
-	/// --------- Vars ---------
-#ifdef HAS_MENU_USB
-	int print_arrows = (scroll || usb_sharing) ? 0 : 1;
-#else
-	int print_arrows = 1;
-#endif
-
-	/// --------- Clear HW screen ----------
-	if (SDL_BlitSurface(background_screen, NULL, screen, NULL)) {
-		MENU_ERROR_PRINTF("ERROR Could not Clear screen: %s\n", SDL_GetError());
-	}
-
-	/// --------- Setup Blit Window ----------
-	SDL_Rect menu_blit_window;
-	menu_blit_window.x = 0;
-	menu_blit_window.w = SCREEN_HORIZONTAL_SIZE;
-
-	/// --------- Blit prev menu Zone going away ----------
-	menu_blit_window.y = scroll;
-	menu_blit_window.h = SCREEN_VERTICAL_SIZE;
-	if (SDL_BlitSurface(menu_zone_surfaces[prevItem], &menu_blit_window, screen, NULL)) {
-		MENU_ERROR_PRINTF("ERROR Could not Blit surface on screen: %s\n", SDL_GetError());
-	}
-
-	/// --------- Blit new menu Zone going in (only during animations) ----------
-	if (scroll > 0) {
-		menu_blit_window.y = SCREEN_VERTICAL_SIZE - scroll;
-		menu_blit_window.h = SCREEN_VERTICAL_SIZE;
-		if (SDL_BlitSurface(menu_zone_surfaces[menuItem], NULL, screen, &menu_blit_window)) {
-			MENU_ERROR_PRINTF("ERROR Could not Blit surface on screen: %s\n", SDL_GetError());
-		}
-	}
-	else if (scroll < 0) {
-		menu_blit_window.y = SCREEN_VERTICAL_SIZE + scroll;
-		menu_blit_window.h = SCREEN_VERTICAL_SIZE;
-		if (SDL_BlitSurface(menu_zone_surfaces[menuItem], &menu_blit_window, screen, NULL)) {
-			MENU_ERROR_PRINTF("ERROR Could not Blit surface on screen: %s\n", SDL_GetError());
-		}
-	}
-	/// --------- No Scroll ? Blitting menu-specific info
-	else {
-		SDL_Surface* text_surface = NULL;
-		char text_tmp[100];
-		SDL_Rect text_pos;
-#ifdef HAS_MENU_THEME
-		char* curLayoutName;
-		bool dots = false;
-		int max_chars = 15;
-#endif
-
-		switch (idx_menus[menuItem]) {
-#ifdef HAS_MENU_VOLUME
-		case MENU_TYPE_VOLUME:
-			draw_progress_bar(screen, x_volume_bar, y_volume_bar,
-				width_progress_bar, height_progress_bar, volume_percentage, 100 / STEP_CHANGE_VOLUME);
-			break;
-#endif
-#ifdef HAS_MENU_BRIGHTNESS
-		case MENU_TYPE_BRIGHTNESS:
-			draw_progress_bar(screen, x_volume_bar, y_volume_bar,
-				width_progress_bar, height_progress_bar, brightness_percentage, 100 / STEP_CHANGE_BRIGHTNESS);
-			break;
-#endif
-#ifdef HAS_MENU_SAVE
-		case MENU_TYPE_SAVE:
-			/// ---- Write slot -----
-			sprintf(text_tmp, "IN SLOT   < %d >", savestate_slot + 1);
-			text_surface = TTF_RenderText_Blended(menu_info_font, text_tmp, text_color);
-			text_pos.x = (screen->w - MENU_ZONE_WIDTH) / 2 + (MENU_ZONE_WIDTH - text_surface->w) / 2;
-			text_pos.y = screen->h - MENU_ZONE_HEIGHT / 2 - text_surface->h / 2;
-			SDL_BlitSurface(text_surface, NULL, screen, &text_pos);
-
-			if (menu_action) {
-				sprintf(text_tmp, "Saving...");
-				text_surface = TTF_RenderText_Blended(menu_info_font, text_tmp, text_color);
-			}
-			else {
-				if (menu_confirmation) {
-					sprintf(text_tmp, "Are you sure?");
-					text_surface = TTF_RenderText_Blended(menu_info_font, text_tmp, text_color);
-				}
-				else {
-					/// ---- Write current Save state ----
-				}
-			}
-			text_pos.x = (screen->w - MENU_ZONE_WIDTH) / 2 + (MENU_ZONE_WIDTH - text_surface->w) / 2;
-			text_pos.y = screen->h - MENU_ZONE_HEIGHT / 2 - text_surface->h / 2 + 2 * padding_y_from_center_menu_zone;
-			SDL_BlitSurface(text_surface, NULL, screen, &text_pos);
-			break;
-#endif
-#ifdef HAS_MENU_LOAD
-		case MENU_TYPE_LOAD:
-			/// ---- Write slot -----
-			sprintf(text_tmp, "FROM SLOT   < %d >", savestate_slot + 1);
-			text_surface = TTF_RenderText_Blended(menu_info_font, text_tmp, text_color);
-			text_pos.x = (screen->w - MENU_ZONE_WIDTH) / 2 + (MENU_ZONE_WIDTH - text_surface->w) / 2;
-			text_pos.y = screen->h - MENU_ZONE_HEIGHT / 2 - text_surface->h / 2;
-			SDL_BlitSurface(text_surface, NULL, screen, &text_pos);
-
-			if (menu_action) {
-				sprintf(text_tmp, "Loading...");
-				text_surface = TTF_RenderText_Blended(menu_info_font, text_tmp, text_color);
-			}
-			else {
-				if (menu_confirmation) {
-					sprintf(text_tmp, "Are you sure?");
-					text_surface = TTF_RenderText_Blended(menu_info_font, text_tmp, text_color);
-				}
-				else {
-					/// ---- Write current Load state ----
-				}
-			}
-			text_pos.x = (screen->w - MENU_ZONE_WIDTH) / 2 + (MENU_ZONE_WIDTH - text_surface->w) / 2;
-			text_pos.y = screen->h - MENU_ZONE_HEIGHT / 2 - text_surface->h / 2 + 2 * padding_y_from_center_menu_zone;
-			SDL_BlitSurface(text_surface, NULL, screen, &text_pos);
-			break;
-#endif
-#ifdef HAS_MENU_ASPECT_RATIO
-		case MENU_TYPE_ASPECT_RATIO:
-			sprintf(text_tmp, "<   %s   >", aspect_ratio_name[aspect_ratio]);
-			text_surface = TTF_RenderText_Blended(menu_info_font, text_tmp, text_color);
-			text_pos.x = (screen->w - MENU_ZONE_WIDTH) / 2 + (MENU_ZONE_WIDTH - text_surface->w) / 2;
-			text_pos.y = screen->h - MENU_ZONE_HEIGHT / 2 - text_surface->h / 2 + padding_y_from_center_menu_zone;
-			SDL_BlitSurface(text_surface, NULL, screen, &text_pos);
-			break;
-#endif
-#ifdef HAS_MENU_USB
-		case MENU_TYPE_USB:
-			/// ---- Write slot -----
-			sprintf(text_tmp, "%s USB", usb_sharing ? "EJECT" : "MOUNT");
-			text_surface = TTF_RenderText_Blended(menu_title_font, text_tmp, text_color);
-			text_pos.x = (screen->w - MENU_ZONE_WIDTH) / 2 + (MENU_ZONE_WIDTH - text_surface->w) / 2;
-			text_pos.y = screen->h - MENU_ZONE_HEIGHT / 2 - text_surface->h / 2;
-			SDL_BlitSurface(text_surface, NULL, screen, &text_pos);
-
-			if (menu_action) {
-				sprintf(text_tmp, "in progress ...");
-				text_surface = TTF_RenderText_Blended(menu_info_font, text_tmp, text_color);
-				text_pos.x = (screen->w - MENU_ZONE_WIDTH) / 2 + (MENU_ZONE_WIDTH - text_surface->w) / 2;
-				text_pos.y = screen->h - MENU_ZONE_HEIGHT / 2 - text_surface->h / 2 + 2 * padding_y_from_center_menu_zone;
-				SDL_BlitSurface(text_surface, NULL, screen, &text_pos);
-			}
-			else if (menu_confirmation) {
-				sprintf(text_tmp, "Are you sure?");
-				text_surface = TTF_RenderText_Blended(menu_info_font, text_tmp, text_color);
-				text_pos.x = (screen->w - MENU_ZONE_WIDTH) / 2 + (MENU_ZONE_WIDTH - text_surface->w) / 2;
-				text_pos.y = screen->h - MENU_ZONE_HEIGHT / 2 - text_surface->h / 2 + 2 * padding_y_from_center_menu_zone;
-				SDL_BlitSurface(text_surface, NULL, screen, &text_pos);
-			}
-			else {
-				///Nothing
-			}
-			break;
-#endif
-#ifdef HAS_MENU_THEME
-		case MENU_TYPE_THEME:
-			/// ---- Write current chosen theme -----
-			curLayoutName = (char*)Utils::getFileName(config->layouts_.at(indexChooseLayout)).c_str();
-
-			// no more than max_chars chars in name to fit screen
-			if (strlen(curLayoutName) > max_chars) {
-				curLayoutName[max_chars - 2] = 0;
-				dots = true;
-			}
-			sprintf(text_tmp, "< %s%s >", curLayoutName, dots ? "..." : "");
-
-			text_surface = TTF_RenderText_Blended(menu_info_font, text_tmp, text_color);
-			text_pos.x = (screen->w - MENU_ZONE_WIDTH) / 2 + (MENU_ZONE_WIDTH - text_surface->w) / 2;
-			text_pos.y = screen->h - MENU_ZONE_HEIGHT / 2 - text_surface->h / 2;
-			SDL_BlitSurface(text_surface, NULL, screen, &text_pos);
-
-			if (menu_action) {
-				sprintf(text_tmp, "In progress...");
-				text_surface = TTF_RenderText_Blended(menu_info_font, text_tmp, text_color);
-				text_pos.x = (screen->w - MENU_ZONE_WIDTH) / 2 + (MENU_ZONE_WIDTH - text_surface->w) / 2;
-				text_pos.y = screen->h - MENU_ZONE_HEIGHT / 2 - text_surface->h / 2 + 2 * padding_y_from_center_menu_zone;
-				SDL_BlitSurface(text_surface, NULL, screen, &text_pos);
-			}
-			else if (menu_confirmation) {
-				sprintf(text_tmp, "Are you sure?");
-				text_surface = TTF_RenderText_Blended(menu_info_font, text_tmp, text_color);
-				text_pos.x = (screen->w - MENU_ZONE_WIDTH) / 2 + (MENU_ZONE_WIDTH - text_surface->w) / 2;
-				text_pos.y = screen->h - MENU_ZONE_HEIGHT / 2 - text_surface->h / 2 + 2 * padding_y_from_center_menu_zone;
-				SDL_BlitSurface(text_surface, NULL, screen, &text_pos);
-			}
-			break;
-#endif
-#ifdef HAS_MENU_LAUNCHER
-		case MENU_TYPE_LAUNCHER:
-			if (menu_action) {
-				sprintf(text_tmp, "In progress...");
-				text_surface = TTF_RenderText_Blended(menu_info_font, text_tmp, text_color);
-				text_pos.x = (screen->w - MENU_ZONE_WIDTH) / 2 + (MENU_ZONE_WIDTH - text_surface->w) / 2;
-				text_pos.y = screen->h - MENU_ZONE_HEIGHT / 2 - text_surface->h / 2 + 2 * padding_y_from_center_menu_zone;
-				SDL_BlitSurface(text_surface, NULL, screen, &text_pos);
-			}
-			else if (menu_confirmation) {
-				sprintf(text_tmp, "Are you sure?");
-				text_surface = TTF_RenderText_Blended(menu_info_font, text_tmp, text_color);
-				text_pos.x = (screen->w - MENU_ZONE_WIDTH) / 2 + (MENU_ZONE_WIDTH - text_surface->w) / 2;
-				text_pos.y = screen->h - MENU_ZONE_HEIGHT / 2 - text_surface->h / 2 + 2 * padding_y_from_center_menu_zone;
-				SDL_BlitSurface(text_surface, NULL, screen, &text_pos);
-			}
-			break;
-#endif
-#ifdef HAS_MENU_EXIT
-		case MENU_TYPE_EXIT:
-#endif
-#ifdef HAS_MENU_POWERDOWN
-		case MENU_TYPE_POWERDOWN:
-#endif
-#if defined(HAS_MENU_EXIT) || defined(HAS_MENU_POWERDOWN)
-			if (menu_action) {
-				sprintf(text_tmp, "Shutting down...");
-				text_surface = TTF_RenderText_Blended(menu_info_font, text_tmp, text_color);
-				text_pos.x = (screen->w - MENU_ZONE_WIDTH) / 2 + (MENU_ZONE_WIDTH - text_surface->w) / 2;
-				text_pos.y = screen->h - MENU_ZONE_HEIGHT / 2 - text_surface->h / 2 + 2 * padding_y_from_center_menu_zone;
-				SDL_BlitSurface(text_surface, NULL, screen, &text_pos);
-			}
-			else {
-				if (menu_confirmation) {
-					sprintf(text_tmp, "Are you sure?");
-					text_surface = TTF_RenderText_Blended(menu_info_font, text_tmp, text_color);
-					text_pos.x = (screen->w - MENU_ZONE_WIDTH) / 2 + (MENU_ZONE_WIDTH - text_surface->w) / 2;
-					text_pos.y = screen->h - MENU_ZONE_HEIGHT / 2 - text_surface->h / 2 + 2 * padding_y_from_center_menu_zone;
-					SDL_BlitSurface(text_surface, NULL, screen, &text_pos);
-				}
-			}
-			break;
-#endif
-#ifdef HAS_MENU_RO_RW
-		case MENU_TYPE_RO_RW:
-			sprintf(text_tmp, "%s", read_write ? "READ-ONLY" : "READ-WRITE");
-			text_surface = TTF_RenderText_Blended(menu_title_font, text_tmp, text_color);
-			text_pos.x = (screen->w - MENU_ZONE_WIDTH) / 2 + (MENU_ZONE_WIDTH - text_surface->w) / 2;
-			text_pos.y = screen->h - MENU_ZONE_HEIGHT / 2 - text_surface->h / 2;
-			SDL_BlitSurface(text_surface, NULL, screen, &text_pos);
-
-			if (menu_action) {
-				sprintf(text_tmp, "in progress ...");
-				text_surface = TTF_RenderText_Blended(menu_info_font, text_tmp, text_color);
-				text_pos.x = (screen->w - MENU_ZONE_WIDTH) / 2 + (MENU_ZONE_WIDTH - text_surface->w) / 2;
-				text_pos.y = screen->h - MENU_ZONE_HEIGHT / 2 - text_surface->h / 2 + 2 * padding_y_from_center_menu_zone;
-				SDL_BlitSurface(text_surface, NULL, screen, &text_pos);
-			}
-			else if (menu_confirmation) {
-				sprintf(text_tmp, "Are you sure?");
-				text_surface = TTF_RenderText_Blended(menu_info_font, text_tmp, text_color);
-				text_pos.x = (screen->w - MENU_ZONE_WIDTH) / 2 + (MENU_ZONE_WIDTH - text_surface->w) / 2;
-				text_pos.y = screen->h - MENU_ZONE_HEIGHT / 2 - text_surface->h / 2 + 2 * padding_y_from_center_menu_zone;
-				SDL_BlitSurface(text_surface, NULL, screen, &text_pos);
-			}
-			else {
-				///Nothing
-			}
-			break;
-#endif
-		default:
-			break;
-		}
-
-		/// ------ Free Surfaces -------
-		if (text_surface)
-			SDL_FreeSurface(text_surface);
-	}
-
-	/// --------- Print arrows --------
-	if (print_arrows) {
-		/// Top arrow
-		SDL_Rect pos_arrow_top;
-		pos_arrow_top.x = (screen->w - img_arrow_top->w) / 2;
-		pos_arrow_top.y = (screen->h - MENU_BG_SQUREE_HEIGHT) / 4 - img_arrow_top->h / 2;
-		SDL_BlitSurface(img_arrow_top, NULL, screen, &pos_arrow_top);
-
-		/// Bottom arrow
-		SDL_Rect pos_arrow_bottom;
-		pos_arrow_bottom.x = (screen->w - img_arrow_bottom->w) / 2;
-		pos_arrow_bottom.y = screen->h -
-			(screen->h - MENU_BG_SQUREE_HEIGHT) / 4 - img_arrow_bottom->h / 2;
-		SDL_BlitSurface(img_arrow_bottom, NULL, screen, &pos_arrow_bottom);
-	}
-
-	/// --------- Flip Screen ----------
-	SDL_Flip(screen);
-}
-
-
-int FK_RunMenu(SDL_Surface* screen)
-{
-	MENU_DEBUG_PRINTF("Run Menu\n");
-
-	SDL_Event event;
-	uint32_t prev_ms = SDL_GetTicks();
-	uint32_t cur_ms = SDL_GetTicks();
-	int scroll = 0;
-	int start_scroll = 0;
-	uint8_t screen_refresh = 1;
-	char shell_cmd[100];
-	FILE* fp;
-	uint8_t menu_confirmation = 0;
-	stop_menu_loop = 0;
-#ifdef HAS_MENU_THEME
-	indexChooseLayout = config->currentLayoutIdx_;
-#endif
-	int returnCode = MENU_RETURN_OK;
-
-	/// ------ Get System values -------
-	init_menu_system_values();
-	int prevItem = menuItem;
-
-	/// Save prev key repeat params and set new Key repeat
-	SDL_GetKeyRepeat(&backup_key_repeat_delay, &backup_key_repeat_interval);
-	if (SDL_EnableKeyRepeat(SDL_DEFAULT_REPEAT_DELAY, SDL_DEFAULT_REPEAT_INTERVAL)) {
-		MENU_ERROR_PRINTF("ERROR with SDL_EnableKeyRepeat: %s\n", SDL_GetError());
-	}
-
-#if defined(HAS_MENU_SAVE) || defined(HAS_MENU_LOAD)
-	/// Get save slot from game
-	savestate_slot = (savestate_slot % MAX_SAVE_SLOTS); // security
-#endif
-
-	/// ------ Backup currently displayed app screen -------
-	background_screen = SDL_CreateRGBSurface(SDL_SWSURFACE,
-		screen->w, screen->h, 32, 0, 0, 0, 0);
-	if (background_screen == NULL) {
-		MENU_ERROR_PRINTF("ERROR Could not create background_screen: %s\n", SDL_GetError());
-		return MENU_RETURN_ERROR;
-	}
-	if (SDL_BlitSurface(screen, NULL, background_screen, NULL)) {
-		MENU_ERROR_PRINTF("ERROR Could not copy screen: %s\n", SDL_GetError());
-	}
-
-	/// -------- Main loop ---------
-	while (!stop_menu_loop)
-	{
-		/// -------- Handle Keyboard Events ---------
-		if (!scroll) {
-			while (SDL_PollEvent(&event))
-				switch (event.type)
-				{
-				case SDL_QUIT:
-					stop_menu_loop = 1;
-					returnCode = MENU_RETURN_EXIT;
-					break;
-				case SDL_KEYDOWN:
-					switch (event.key.keysym.sym)
-					{
-					case SDLK_b:
-						if (menu_confirmation) {
-							/// ------ Reset menu confirmation ------
-							menu_confirmation = 0;
-							/// ------ Refresh screen ------
-							screen_refresh = 1;
-						}
-						/*else{
-							stop_menu_loop = 1;
-						}*/
-						break;
-
-					case SDLK_q:
-					case SDLK_ESCAPE:
-						/// ------ Check if no action ------
-#ifdef HAS_MENU_USB
-						if (usb_sharing) {
-							break;
-						}
-#endif
-						stop_menu_loop = 1;
-						break;
-
-					case SDLK_d:
-					case SDLK_DOWN:
-						MENU_DEBUG_PRINTF("DOWN\n");
-						/// ------ Check if no action ------
-#ifdef HAS_MENU_USB
-						if (usb_sharing) {
-							break;
-						}
-#endif
-						/// ------ Start scrolling to new menu -------
-						menuItem++;
-						if (menuItem >= nb_menu_zones) menuItem = 0;
-
-#ifdef HAS_MENU_USB
-						/// Skip if usb menu if usb not connected
-						if (idx_menus[menuItem] == MENU_TYPE_USB && !usb_data_connected) {
-							menuItem++;
-							if (menuItem >= nb_menu_zones) menuItem = 0;
-						}
-#endif
-						start_scroll = 1;
-
-						/// ------ Reset menu confirmation ------
-						menu_confirmation = 0;
-
-						/// ------ Refresh screen ------
-						screen_refresh = 1;
-						break;
-
-					case SDLK_u:
-					case SDLK_UP:
-						MENU_DEBUG_PRINTF("UP\n");
-						/// ------ Check if no action ------
-#ifdef HAS_MENU_USB
-						if (usb_sharing) {
-							break;
-						}
-#endif
-						/// ------ Start scrolling to new menu -------
-						menuItem--;
-						if (menuItem < 0) menuItem = nb_menu_zones - 1;
-
-#ifdef HAS_MENU_USB
-						/// Skip if usb menu if usb not connected
-						if (idx_menus[menuItem] == MENU_TYPE_USB && !usb_data_connected) {
-							menuItem--;
-							if (menuItem < 0) menuItem = nb_menu_zones - 1;
-						}
-#endif
-						start_scroll = -1;
-
-						/// ------ Reset menu confirmation ------
-						menu_confirmation = 0;
-
-						/// ------ Refresh screen ------
-						screen_refresh = 1;
-						break;
-
-					case SDLK_l:
-					case SDLK_LEFT:
-						//MENU_DEBUG_PRINTF("LEFT\n");
-#ifdef HAS_MENU_VOLUME
-						if (idx_menus[menuItem] == MENU_TYPE_VOLUME) {
-							MENU_DEBUG_PRINTF("Volume DOWN\n");
-							/// ----- Compute new value -----
-							volume_percentage = (volume_percentage < STEP_CHANGE_VOLUME) ?
-								0 : (volume_percentage - STEP_CHANGE_VOLUME);
-
-							/// ----- Shell cmd ----
-							sprintf(shell_cmd, "%s %d", SHELL_CMD_VOLUME_SET, volume_percentage);
-							fp = Platform::platformPopen(shell_cmd, "r");
-							if (fp == NULL) {
-								MENU_ERROR_PRINTF("Failed to run command %s\n", shell_cmd);
-							}
-
-							/// ------ Refresh screen ------
-							screen_refresh = 1;
-						}
-						else
-#endif
-#ifdef HAS_MENU_BRIGHTNESS
-							if (idx_menus[menuItem] == MENU_TYPE_BRIGHTNESS) {
-								MENU_DEBUG_PRINTF("Brightness DOWN\n");
-								/// ----- Compute new value -----
-								brightness_percentage = (brightness_percentage < STEP_CHANGE_BRIGHTNESS) ?
-									0 : (brightness_percentage - STEP_CHANGE_BRIGHTNESS);
-
-								/// ----- Shell cmd ----
-								sprintf(shell_cmd, "%s %d", SHELL_CMD_BRIGHTNESS_SET, brightness_percentage);
-								fp = Platform::platformPopen(shell_cmd, "r");
-								if (fp == NULL) {
-									MENU_ERROR_PRINTF("Failed to run command %s\n", shell_cmd);
-								}
-								/// ------ Refresh screen ------
-								screen_refresh = 1;
-							}
-							else
-#endif
-#ifdef HAS_MENU_LOAD
-								if (idx_menus[menuItem] == MENU_TYPE_SAVE) {
-									MENU_DEBUG_PRINTF("Save Slot DOWN\n");
-									savestate_slot = (!savestate_slot) ? (MAX_SAVE_SLOTS - 1) : (savestate_slot - 1);
-									/// ------ Refresh screen ------
-									screen_refresh = 1;
-								}
-								else
-#endif
-#ifdef HAS_MENU_LOAD
-									if (idx_menus[menuItem] == MENU_TYPE_LOAD) {
-										MENU_DEBUG_PRINTF("Load Slot DOWN\n");
-										//idx_load_slot = (!idx_load_slot)?(MAX_SAVE_SLOTS-1):(idx_load_slot-1);
-										savestate_slot = (!savestate_slot) ? (MAX_SAVE_SLOTS - 1) : (savestate_slot - 1);
-										/// ------ Refresh screen ------
-										screen_refresh = 1;
-									}
-									else
-#endif
-#ifdef HAS_MENU_ASPECT_RATIO
-										if (idx_menus[menuItem] == MENU_TYPE_ASPECT_RATIO) {
-											MENU_DEBUG_PRINTF("Aspect Ratio DOWN\n");
-											aspect_ratio = (!aspect_ratio) ? (NB_ASPECT_RATIOS_TYPES - 1) : (aspect_ratio - 1);
-											/// ------ Refresh screen ------
-											screen_refresh = 1;
-										}
-										else
-#endif
-#ifdef HAS_MENU_THEME
-											if (idx_menus[menuItem] == MENU_TYPE_THEME) {
-												MENU_DEBUG_PRINTF("Theme previous\n");
-												indexChooseLayout = (!indexChooseLayout) ? (config->layouts_.size() - 1) : (indexChooseLayout - 1);
-												/// ------ Refresh screen ------
-												screen_refresh = 1;
-											}
-											else
-#endif
-											{
-											}
-						break;
-
-					case SDLK_r:
-					case SDLK_RIGHT:
-						//MENU_DEBUG_PRINTF("RIGHT\n");
-#ifdef HAS_MENU_VOLUME
-						if (idx_menus[menuItem] == MENU_TYPE_VOLUME) {
-							MENU_DEBUG_PRINTF("Volume UP\n");
-							/// ----- Compute new value -----
-							volume_percentage = (volume_percentage > 100 - STEP_CHANGE_VOLUME) ?
-								100 : (volume_percentage + STEP_CHANGE_VOLUME);
-
-							/// ----- Shell cmd ----
-							sprintf(shell_cmd, "%s %d", SHELL_CMD_VOLUME_SET, volume_percentage);
-							fp = Platform::platformPopen(shell_cmd, "r");
-							if (fp == NULL) {
-								MENU_ERROR_PRINTF("Failed to run command %s\n", shell_cmd);
-							}
-							/// ------ Refresh screen ------
-							screen_refresh = 1;
-						}
-						else
-#endif
-#ifdef HAS_MENU_BRIGHTNESS
-							if (idx_menus[menuItem] == MENU_TYPE_BRIGHTNESS) {
-								MENU_DEBUG_PRINTF("Brightness UP\n");
-								/// ----- Compute new value -----
-								brightness_percentage = (brightness_percentage > 100 - STEP_CHANGE_BRIGHTNESS) ?
-									100 : (brightness_percentage + STEP_CHANGE_BRIGHTNESS);
-
-								/// ----- Shell cmd ----
-								sprintf(shell_cmd, "%s %d", SHELL_CMD_BRIGHTNESS_SET, brightness_percentage);
-								fp = Platform::platformPopen(shell_cmd, "r");
-								if (fp == NULL) {
-									MENU_ERROR_PRINTF("Failed to run command %s\n", shell_cmd);
-								}
-								/// ------ Refresh screen ------
-								screen_refresh = 1;
-							}
-							else
-#endif
-#ifdef HAS_MENU_SAVE
-								if (idx_menus[menuItem] == MENU_TYPE_SAVE) {
-									MENU_DEBUG_PRINTF("Save Slot UP\n");
-									savestate_slot = (savestate_slot + 1) % MAX_SAVE_SLOTS;
-									/// ------ Refresh screen ------
-									screen_refresh = 1;
-								}
-								else
-#endif
-#ifdef HAS_MENU_LOAD
-									if (idx_menus[menuItem] == MENU_TYPE_LOAD) {
-										MENU_DEBUG_PRINTF("Load Slot UP\n");
-										//idx_load_slot = (idx_load_slot+1)%MAX_SAVE_SLOTS;
-										savestate_slot = (savestate_slot + 1) % MAX_SAVE_SLOTS;
-										/// ------ Refresh screen ------
-										screen_refresh = 1;
-									}
-									else
-#endif
-#ifdef HAS_MENU_ASPECT_RATIO
-										if (idx_menus[menuItem] == MENU_TYPE_ASPECT_RATIO) {
-											MENU_DEBUG_PRINTF("Aspect Ratio UP\n");
-											aspect_ratio = (aspect_ratio + 1) % NB_ASPECT_RATIOS_TYPES;
-											/// ------ Refresh screen ------
-											screen_refresh = 1;
-										}
-										else
-#endif
-#ifdef HAS_MENU_THEME
-											if (idx_menus[menuItem] == MENU_TYPE_THEME) {
-												MENU_DEBUG_PRINTF("Theme previous\n");
-												indexChooseLayout = (indexChooseLayout + 1) % config->layouts_.size();
-												/// ------ Refresh screen ------
-												screen_refresh = 1;
-											}
-											else
-#endif
-											{
-											}
-						break;
-
-					case SDLK_a:
-					case SDLK_RETURN:
-#ifdef HAS_MENU_SAVE
-						if (idx_menus[menuItem] == MENU_TYPE_SAVE) {
-							if (menu_confirmation) {
-								MENU_DEBUG_PRINTF("Saving in slot %d\n", savestate_slot);
-								/// ------ Refresh Screen -------
-								menu_screen_refresh(screen, menuItem, prevItem, scroll, menu_confirmation, 1);
-
-								/// ------ Save game ------
-								stop_menu_loop = 1;
-							}
-							else {
-								MENU_DEBUG_PRINTF("Save game - asking confirmation\n");
-								menu_confirmation = 1;
-								/// ------ Refresh screen ------
-								screen_refresh = 1;
-							}
-						}
-						else
-#endif
-#ifdef HAS_MENU_LOAD
-							if (idx_menus[menuItem] == MENU_TYPE_LOAD) {
-								if (menu_confirmation) {
-									MENU_DEBUG_PRINTF("Loading in slot %d\n", savestate_slot);
-									/// ------ Refresh Screen -------
-									menu_screen_refresh(screen, menuItem, prevItem, scroll, menu_confirmation, 1);
-
-									/// ------ Load game ------
-									stop_menu_loop = 1;
-								}
-								else {
-									MENU_DEBUG_PRINTF("Save game - asking confirmation\n");
-									menu_confirmation = 1;
-									/// ------ Refresh screen ------
-									screen_refresh = 1;
-								}
-							}
-							else
-#endif
-#ifdef HAS_MENU_USB
-								if (idx_menus[menuItem] == MENU_TYPE_USB) {
-									MENU_DEBUG_PRINTF("USB %s\n", usb_sharing ? "unmount" : "mount");
-									if (menu_confirmation) {
-										MENU_DEBUG_PRINTF("%s USB - confirmed\n", usb_sharing ? "Unmount" : "Mount");
-										/// ----- Refresh screen ----
-										menu_screen_refresh(screen, menuItem, prevItem, scroll, menu_confirmation, 1);
-
-										/// ----- Shell cmd ----
-										/*fp = popen(usb_sharing?SHELL_CMD_USB_UNMOUNT:SHELL_CMD_USB_MOUNT, "r");
-										if (fp == NULL) {
-											MENU_ERROR_PRINTF("Failed to run command %s\n", shell_cmd);
-										}
-										else{
-											usb_sharing = !usb_sharing;
-										}*/
-
-										bool res = Utils::executeRawPath(usb_sharing ? SHELL_CMD_USB_UNMOUNT : SHELL_CMD_USB_MOUNT);
-										if (!res) {
-											MENU_ERROR_PRINTF("Failed to run command %s\n", shell_cmd);
-										}
-										else {
-											usb_sharing = !usb_sharing;
-										}
-
-										/// ------ Refresh screen ------
-										menu_confirmation = 0;
-										screen_refresh = 1;
-									}
-									else {
-										MENU_DEBUG_PRINTF("%s USB - asking confirmation\n", usb_sharing ? "Unmount" : "Mount");
-										menu_confirmation = 1;
-										screen_refresh = 1;
-									}
-								}
-								else
-#endif
-#ifdef HAS_MENU_THEME
-									if (idx_menus[menuItem] == MENU_TYPE_THEME) {
-										if (menu_confirmation) {
-											MENU_DEBUG_PRINTF("Theme change - confirmed\n");
-
-											/// ------ Refresh Screen -------
-											menu_screen_refresh(screen, menuItem, prevItem, scroll, menu_confirmation, 1);
-
-											/// ----- Write new theme and restart RetroFe ----
-											config->exportCurrentLayout(Utils::combinePath(Configuration::absolutePath, "layout.conf"),
-												Utils::getFileName(config->layouts_.at(indexChooseLayout)));
-											stop_menu_loop = 1;
-											returnCode = MENU_RETURN_EXIT;
-										}
-										else {
-											MENU_DEBUG_PRINTF("Theme change - asking confirmation\n");
-											menu_confirmation = 1;
-											/// ------ Refresh screen ------
-											screen_refresh = 1;
-										}
-									}
-									else
-#endif
-#ifdef HAS_MENU_LAUNCHER
-										if (idx_menus[menuItem] == MENU_TYPE_LAUNCHER) {
-											if (menu_confirmation) {
-												MENU_DEBUG_PRINTF("Lancher change - confirmed\n");
-
-												/// ------ Refresh Screen -------
-												menu_screen_refresh(screen, menuItem, prevItem, scroll, menu_confirmation, 1);
-
-												/// ----- Shell cmd ----
-												MENU_DEBUG_PRINTF("Running command: %s\n", SHELL_CMD_SET_LAUNCHER_GMENU2X);
-												Utils::executeRawPath(SHELL_CMD_SET_LAUNCHER_GMENU2X);
-
-												stop_menu_loop = 1;
-												returnCode = MENU_RETURN_EXIT;
-											}
-											else {
-												MENU_DEBUG_PRINTF("Launcher change - asking confirmation\n");
-												menu_confirmation = 1;
-												/// ------ Refresh screen ------
-												screen_refresh = 1;
-											}
-										}
-										else
-#endif
-#ifdef HAS_MENU_EXIT
-											if (idx_menus[menuItem] == MENU_TYPE_EXIT) {
-												MENU_DEBUG_PRINTF("Exit game\n");
-												if (menu_confirmation) {
-													MENU_DEBUG_PRINTF("Exit game - confirmed\n");
-													/// ----- The game should be saved here ----
-
-													/// ----- Exit game and back to launcher ----
-													stop_menu_loop = 1;
-													returnCode = MENU_RETURN_EXIT;
-												}
-												else {
-													MENU_DEBUG_PRINTF("Exit game - asking confirmation\n");
-													menu_confirmation = 1;
-													/// ------ Refresh screen ------
-													screen_refresh = 1;
-												}
-											}
-											else
-#endif
-#ifdef HAS_MENU_POWERDOWN
-												if (idx_menus[menuItem] == MENU_TYPE_POWERDOWN) {
-													if (menu_confirmation) {
-														MENU_DEBUG_PRINTF("Powerdown - confirmed\n");
-
-														/// ------ Refresh Screen -------
-														menu_screen_refresh(screen, menuItem, prevItem, scroll, menu_confirmation, 1);
-
-														/// ----- Shell cmd ----
-														sprintf(shell_cmd, "%s", SHELL_CMD_POWERDOWN);
-														fp = popen(shell_cmd, "r");
-														if (fp == NULL) {
-															MENU_ERROR_PRINTF("Failed to run command %s\n", shell_cmd);
-														}
-
-														return MENU_RETURN_EXIT;
-													}
-													else {
-														MENU_DEBUG_PRINTF("Powerdown - asking confirmation\n");
-														menu_confirmation = 1;
-														/// ------ Refresh screen ------
-														screen_refresh = 1;
-													}
-												}
-												else
-#endif
-#ifdef HAS_MENU_RO_RW
-													if (idx_menus[menuItem] == MENU_TYPE_RO_RW) {
-														MENU_DEBUG_PRINTF("%s\n", read_write ? "RO" : "RW");
-														if (menu_confirmation) {
-															MENU_DEBUG_PRINTF("SYSTEM %s - confirmed\n", read_write ? "RO" : "RW");
-															/// ----- Refresh screen ----
-															menu_screen_refresh(screen, menuItem, prevItem, scroll, menu_confirmation, 1);
-
-															/// ----- Shell cmd ----
-															if (system(read_write ? SHELL_CMD_RO : SHELL_CMD_RW) < 0) {
-																MENU_ERROR_PRINTF("Failed to run command %s\n", shell_cmd);
-															}
-															else {
-																read_write = !read_write;
-															}
-
-															/// ------ Refresh screen ------
-															menu_confirmation = 0;
-															screen_refresh = 1;
-														}
-														else {
-															MENU_DEBUG_PRINTF("SYSTEM %s - asking confirmation\n", read_write ? "RW" : "RO");
-															menu_confirmation = 1;
-															screen_refresh = 1;
-														}
-													}
-													else
-#endif
-													{
-													}
-						break;
-
-					default:
-						//MENU_DEBUG_PRINTF("Keydown: %d\n", event.key.keysym.sym);
-						break;
-					}
-					break;
-				}
-		}
-
-		/// --------- Handle Scroll effect ---------
-		if ((scroll > 0) || (start_scroll > 0)) {
-			scroll += MIN(SCROLL_SPEED_PX, MENU_ZONE_HEIGHT - scroll);
-			start_scroll = 0;
-			screen_refresh = 1;
-		}
-		else if ((scroll < 0) || (start_scroll < 0)) {
-			scroll -= MIN(SCROLL_SPEED_PX, MENU_ZONE_HEIGHT + scroll);
-			start_scroll = 0;
-			screen_refresh = 1;
-		}
-		if (scroll >= MENU_ZONE_HEIGHT || scroll <= -MENU_ZONE_HEIGHT) {
-			prevItem = menuItem;
-			scroll = 0;
-			screen_refresh = 1;
-		}
-
-		/// --------- Handle FPS ---------
-		cur_ms = SDL_GetTicks();
-		if (cur_ms - prev_ms < 1000 / FPS_MENU) {
-			SDL_Delay(1000 / FPS_MENU - (cur_ms - prev_ms));
-		}
-		prev_ms = SDL_GetTicks();
-
-
-		/// --------- Refresh screen
-		if (screen_refresh) {
-			menu_screen_refresh(screen, menuItem, prevItem, scroll, menu_confirmation, 0);
-		}
-
-		/// --------- reset screen refresh ---------
-		screen_refresh = 0;
-	}
-
-	/// ------ Reset prev key repeat params -------
-	if (SDL_EnableKeyRepeat(backup_key_repeat_delay, backup_key_repeat_interval)) {
-		MENU_ERROR_PRINTF("ERROR with SDL_EnableKeyRepeat: %s\n", SDL_GetError());
-	}
-
-	/// --------- Clear HW screen ----------
-	if (SDL_BlitSurface(background_screen, NULL, screen, NULL)) {
-		MENU_ERROR_PRINTF("ERROR Could not Clear screen: %s\n", SDL_GetError());
-	}
-
-	/// --------- Flip Screen ----------
-	SDL_Flip(screen);
-
-	if (background_screen != NULL) {
-		SDL_FreeSurface(background_screen);
-		background_screen = NULL;
-	}
-	MENU_DEBUG_PRINTF("Leave Menu\n");
-	return returnCode;
-}
-
-#include <vector>
-#include <string>
-#include <functional>
-
-#include <cassert>
-
-
-struct FunKeyMenuEntry
-{
-	std::string caption;
-	std::function<void()> lambda;
-
-	FunKeyMenuEntry(const std::string& caption, const std::function<void()>& lambda) :
-		caption(caption), lambda(lambda)
-	{ }
-};
-
-class FunKeyMenu
-{
-private:
-	std::vector<FunKeyMenuEntry> entries;
-	std::vector<FunKeyMenuEntry>::iterator current;
-
-public:
-	FunKeyMenu() : current(entries.end())
-	{
-
-	}
-
-	void addMenuEntry(const std::string& caption, const std::function<void()>& lambda)
-	{
-		assert(current == entries.end());
-	  entries.emplace_back(caption, lambda);
-		current = entries.end();
-	}
-};
-
-void FK_InitMenu(fkmenu_t& handle)
-{
-	FunKeyMenu* menu = new FunKeyMenu();
-	handle = reinterpret_cast<uintptr_t>(menu);
-}
-
-void FK_StopMenu(fkmenu_t& handle)
-{
-	FunKeyMenu* menu = reinterpret_cast<FunKeyMenu*>(handle);
-	delete menu;
-=======
-/*
-    FK - FunKey retro gaming console library
-    Copyright (C) 2020-2021 Vincent Buso
-    Copyright (C) 2020-2021 Michel Stempin
-
-    This library is free software; you can redistribute it and/or
-    modify it under the terms of the GNU Lesser General Public
-    License as published by the Free Software Foundation; either
-    version 2.1 of the License, or (at your option) any later version.
-
-    This library is distributed in the hope that it will be useful,
-    but WITHOUT ANY WARRANTY; without even the implied warranty of
-    MERCHANTABILITY or FITNESS FOR A PARTICULAR PURPOSE.  See the GNU
-    Lesser General Public License for more details.
-
-    You should have received a copy of the GNU Lesser General Public
-    License along with this library; if not, write to the Free Software
-    Foundation, Inc., 51 Franklin St, Fifth Floor, Boston, MA  02110-1301  USA
-
-    Vincent Buso
-    vincent.buso@funkey-project.com
-    Michel Stempin
-    michel.stempin@funkey-project.com
-*/
-
-/**
- *  @file FK_menu.c
- *  This is the menu API for the FunKey retro gaming console library
- */
-
-#include "menu.h"
-
- /// -------------- DEFINES --------------
-
-#define MIN(a,b) (((a)<(b))?(a):(b))
-#define MAX(a,b) (((a)>(b))?(a):(b))
-
-//#define MENU_DEBUG
-#define MENU_ERROR
-
-#ifdef MENU_DEBUG
-#define MENU_DEBUG_PRINTF(...)   printf(__VA_ARGS__);
-#else
-#define MENU_DEBUG_PRINTF(...)
-#endif //MENU_DEBUG
-
-#ifdef MENU_ERROR
-#define MENU_ERROR_PRINTF(...)   printf(__VA_ARGS__);
-#else
-#define MENU_ERROR_PRINTF(...)
-#endif //MENU_ERROR
-
-#define SCREEN_HORIZONTAL_SIZE      240 //RES_HW_SCREEN_HORIZONTAL
-#define SCREEN_VERTICAL_SIZE        240 //RES_HW_SCREEN_VERTICAL
-
-#define SCROLL_SPEED_PX             30
-#define FPS_MENU                    60
-#define ARROWS_PADDING              8
-
-#define MENU_ZONE_WIDTH             SCREEN_HORIZONTAL_SIZE
-#define MENU_ZONE_HEIGHT            SCREEN_VERTICAL_SIZE
-#define MENU_BG_SQURE_WIDTH         180
-#define MENU_BG_SQUREE_HEIGHT       140
-
-#define MENU_FONT_NAME_TITLE        "/usr/games/menu_resources/OpenSans-Bold.ttf"
-#define MENU_FONT_SIZE_TITLE        22
-#define MENU_FONT_NAME_INFO         "/usr/games/menu_resources/OpenSans-Bold.ttf"
-#define MENU_FONT_SIZE_INFO         16
-#define MENU_FONT_NAME_SMALL_INFO   "/usr/games/menu_resources/OpenSans-Regular.ttf"
-#define MENU_FONT_SIZE_SMALL_INFO   13
-#define MENU_PNG_BG_PATH            "/usr/games/menu_resources/zone_bg.png"
-#define MENU_PNG_ARROW_TOP_PATH     "/usr/games/menu_resources/arrow_top.png"
-#define MENU_PNG_ARROW_BOTTOM_PATH  "/usr/games/menu_resources/arrow_bottom.png"
-
-#define GRAY_MAIN_R                 85
-#define GRAY_MAIN_G                 85
-#define GRAY_MAIN_B                 85
-#define WHITE_MAIN_R                236
-#define WHITE_MAIN_G                236
-#define WHITE_MAIN_B                236
-
-#define MAX_SAVE_SLOTS              9
-
-#define MAXPATHLEN                  512
-
-
-/// -------------- STATIC VARIABLES --------------
-static SDL_Surface* background_screen = NULL;
-static int backup_key_repeat_delay = 0;
-static int backup_key_repeat_interval = 0;
-static TTF_Font* menu_title_font = NULL;
-static TTF_Font* menu_info_font = NULL;
-static TTF_Font* menu_small_info_font = NULL;
-static SDL_Surface* img_arrow_top = NULL;
-static SDL_Surface* img_arrow_bottom = NULL;
-static SDL_Surface** menu_zone_surfaces = NULL;
-static int* idx_menus = NULL;
-static int nb_menu_zones = 0;
-static int menuItem = 0;
-static int stop_menu_loop = 0;
-
-static SDL_Color text_color = { GRAY_MAIN_R, GRAY_MAIN_G, GRAY_MAIN_B };
-static int padding_y_from_center_menu_zone = 18;
-static uint16_t width_progress_bar = 100;
-static uint16_t height_progress_bar = 20;
-
-#ifdef HAS_MENU_VOLUME
-static uint16_t x_volume_bar = 0;
-static uint16_t y_volume_bar = 0;
-static int volume_percentage = 0;
-#endif
-#ifdef HAS_MENU_BRIGHTNESS
-static uint16_t x_brightness_bar = 0;
-static uint16_t y_brightness_bar = 0;
-static int brightness_percentage = 0;
-#endif
-
-#ifdef HAS_MENU_ASPECT_RATIO
-#undef X
-#define X(a, b) b,
-static const char* aspect_ratio_name[] = { ASPECT_RATIOS };
-static int aspect_ratio = ASPECT_RATIOS_TYPE_STRECHED;
-static int aspect_ratio_factor_percent = 50;
-static int aspect_ratio_factor_step = 10;
-#endif
-
-#ifdef HAS_MENU_THEME
-static Configuration* config = NULL;
-static int indexChooseLayout = 0;
-#endif
-
-#if defined(HAS_MENU_SAVE) || defined (HAS_MENU_LOAD)
-static int savestate_slot = 0;
-#endif
-
-#ifdef HAS_MENU_USB
-/// USB stuff
-static int usb_data_connected = 0;
-static int usb_sharing = 0;
-#endif
-
-#ifdef HAS_MENU_RO_RW
-static int read_write = 0;
-#endif
-
-/// -------------- FUNCTIONS IMPLEMENTATION --------------
-
-#if defined(HAS_MENU_VOLUME) || defined(HAS_MENU_BRIGHTNESS)
-static void draw_progress_bar(SDL_Surface* surface, uint16_t x, uint16_t y, uint16_t width,
   uint16_t height, uint8_t percentage, uint16_t nb_bars)
 {
   /// ------ Init Variables ------
@@ -1979,7 +508,7 @@
 
 #ifdef HAS_MENU_VOLUME
   /// ------- Get system volume percentage --------
-  fp = popen(SHELL_CMD_VOLUME_GET, "r");
+  fp = Platform::platformPopen(SHELL_CMD_VOLUME_GET, "r");
   if (fp == NULL) {
     MENU_ERROR_PRINTF("Failed to run command %s\n", SHELL_CMD_VOLUME_GET);
     volume_percentage = 50; ///wrong value: setting default to 50
@@ -2000,7 +529,7 @@
 #endif
 #ifdef HAS_MENU_BRIGHTNESS
   /// ------- Get system brightness percentage -------
-  fp = popen(SHELL_CMD_BRIGHTNESS_GET, "r");
+  fp = Platform::platformPopen(SHELL_CMD_BRIGHTNESS_GET, "r");
   if (fp == NULL) {
     MENU_ERROR_PRINTF("Failed to run command %s\n", SHELL_CMD_BRIGHTNESS_GET);
     brightness_percentage = 50; ///wrong value: setting default to 50
@@ -2490,7 +1019,7 @@
 
               /// ----- Shell cmd ----
               sprintf(shell_cmd, "%s %d", SHELL_CMD_VOLUME_SET, volume_percentage);
-              fp = popen(shell_cmd, "r");
+              fp = Platform::platformPopen(shell_cmd, "r");
               if (fp == NULL) {
                 MENU_ERROR_PRINTF("Failed to run command %s\n", shell_cmd);
               }
@@ -2509,7 +1038,7 @@
 
                 /// ----- Shell cmd ----
                 sprintf(shell_cmd, "%s %d", SHELL_CMD_BRIGHTNESS_SET, brightness_percentage);
-                fp = popen(shell_cmd, "r");
+                fp = Platform::platformPopen(shell_cmd, "r");
                 if (fp == NULL) {
                   MENU_ERROR_PRINTF("Failed to run command %s\n", shell_cmd);
                 }
@@ -2571,7 +1100,7 @@
 
               /// ----- Shell cmd ----
               sprintf(shell_cmd, "%s %d", SHELL_CMD_VOLUME_SET, volume_percentage);
-              fp = popen(shell_cmd, "r");
+              fp = Platform::platformPopen(shell_cmd, "r");
               if (fp == NULL) {
                 MENU_ERROR_PRINTF("Failed to run command %s\n", shell_cmd);
               }
@@ -2589,7 +1118,7 @@
 
                 /// ----- Shell cmd ----
                 sprintf(shell_cmd, "%s %d", SHELL_CMD_BRIGHTNESS_SET, brightness_percentage);
-                fp = popen(shell_cmd, "r");
+                fp = Platform::platformPopen(shell_cmd, "r");
                 if (fp == NULL) {
                   MENU_ERROR_PRINTF("Failed to run command %s\n", shell_cmd);
                 }
@@ -2933,5 +1462,4 @@
 {
   FunKeyMenu* menu = reinterpret_cast<FunKeyMenu*>(handle);
   delete menu;
->>>>>>> 401b67d4
 }